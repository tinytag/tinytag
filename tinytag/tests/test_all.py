--- conflicted
+++ resolved
@@ -1,14 +1,4 @@
-<<<<<<< HEAD
-# tests can be extended using other bigger files that are not going to be
-# checked into git, by placing them into the custom_samples folder
-#
-# see custom_samples/instructions.txt
-#
-
 # pylint: disable=missing-function-docstring,missing-module-docstring
-=======
-# pylint: disable=missing-function-docstring,missing-module-docstring,protected-access
->>>>>>> 879c57ea
 
 from __future__ import annotations
 
