#!/usr/bin/python
# -*- coding: utf-8 -*-

# tests can be extended using other bigger files that are not going to be
# checked into git, by placing them into the custom_samples folder
#
# see custom_samples/instructions.txt
#


from __future__ import unicode_literals

import io
import os
import shutil
import sys
import tempfile

import pytest
import re

from pytest import raises

from tinytag import TinyTagException, TinyTag, ID3, Ogg, Wave, Flac
from tinytag.tinytag import Wma, MP4, Aiff

try:
    from collections import OrderedDict
except ImportError:
    OrderedDict = dict  # python 2.6 and 3.2 compat


testfiles = OrderedDict([
    # MP3
    ('samples/vbri.mp3', {'extra': {'url': ''}, 'channels': 2, 'samplerate': 44100, 'track_total': None, 'duration': 0.47020408163265304, 'album': 'I Can Walk On Water I Can Fly', 'year': '2007', 'title': 'I Can Walk On Water I Can Fly', 'artist': 'Basshunter', 'track': '01', 'filesize': 8192, 'audio_offset': 1007, 'genre': '(3)Dance', 'comment': 'Ripped by THSLIVE', 'composer': '', 'bitrate': 125.33333333333333}),
    ('samples/cbr.mp3', {'extra': {}, 'channels': 2, 'samplerate': 44100, 'track_total': None, 'duration': 0.49, 'album': 'I Can Walk On Water I Can Fly', 'year': '2007', 'title': 'I Can Walk On Water I Can Fly', 'artist': 'Basshunter', 'track': '01', 'filesize': 8186, 'audio_offset': 246, 'bitrate': 128.0, 'genre': 'Dance', 'comment': 'Ripped by THSLIVE'}),
    # the output of the lame encoder was 185.4 bitrate, but this is good enough for now
    ('samples/vbr_xing_header.mp3', {'extra': {}, 'bitrate': 186.04383278145696, 'channels': 1, 'samplerate': 44100, 'duration': 3.944489795918367, 'filesize': 91731, 'audio_offset': 441}),
    ('samples/vbr_xing_header_2channel.mp3', {'extra': {}, 'filesize': 2000, 'album': "The Harpers' Masque", 'artist': 'Knodel and Valencia', 'audio_offset': 694, 'bitrate': 46.276128290848305, 'channels': 2, 'duration': 250.04408163265308, 'samplerate': 22050, 'title': 'Lochaber No More', 'year': '1992'}),
    ('samples/id3v22-test.mp3', {'extra': {}, 'channels': 2, 'samplerate': 44100, 'track_total': '11', 'duration': 0.138, 'album': 'Hymns for the Exiled', 'year': '2004', 'title': 'cosmic american', 'artist': 'Anais Mitchell', 'track': '3', 'filesize': 5120, 'audio_offset': 2225, 'bitrate': 160.0, 'comment': 'Waterbug Records, www.anaismitchell.com'}),
    ('samples/silence-44-s-v1.mp3', {'extra': {}, 'channels': 2, 'samplerate': 44100, 'genre': 'Darkwave', 'track_total': None, 'duration': 3.7355102040816326, 'album': 'Quod Libet Test Data', 'year': '2004', 'title': 'Silence', 'artist': 'piman', 'track': '2', 'filesize': 15070, 'audio_offset': 0, 'bitrate': 32.0, 'comment': ''}),
    ('samples/id3v1-latin1.mp3', {'extra': {}, 'channels': None, 'samplerate': 44100, 'genre': 'Rock', 'samplerate': None, 'album': 'The Young Americans', 'title': 'Play Dead', 'filesize': 256, 'track': '12', 'artist': 'Björk', 'track_total': None, 'year': '1993', 'comment': '                            '}),
    ('samples/UTF16.mp3', {'extra': {'text': 'MusicBrainz Artist Id664c3e0e-42d8-48c1-b209-1efca19c0325', 'url': 'WIKIPEDIA_RELEASEhttp://en.wikipedia.org/wiki/High_Violet'}, 'channels': None, 'samplerate': None, 'track_total': '11', 'track': '07', 'artist': 'The National', 'year': '2010', 'album': 'High Violet', 'title': 'Lemonworld', 'filesize': 20480, 'genre': 'Indie', 'comment': 'Track 7'}),
    ('samples/utf-8-id3v2.mp3', {'extra': {}, 'channels': None, 'samplerate': 44100, 'genre': 'Acustico', 'track_total': '21', 'track': '01', 'filesize': 2119, 'title': 'Gran día', 'artist': 'Paso a paso', 'album': 'S/T', 'year': None, 'samplerate': None, 'disc': '', 'disc_total': '0'}),
    ('samples/empty_file.mp3', {'extra': {}, 'channels': None, 'samplerate': None, 'track_total': None, 'album': None, 'year': None, 'title': None, 'track': None, 'artist': None, 'filesize': 0}),
    ('samples/silence-44khz-56k-mono-1s.mp3', {'extra': {}, 'channels': 1, 'samplerate': 44100, 'duration': 1.018, 'samplerate': 44100, 'filesize': 7280, 'audio_offset': 0, 'bitrate': 56.0}),
    ('samples/silence-22khz-mono-1s.mp3', {'extra': {}, 'channels': 1, 'samplerate': 22050, 'filesize': 4284, 'audio_offset': 0, 'bitrate': 32.0, 'duration': 1.0438932496075353}),
    ('samples/id3v24-long-title.mp3', {'extra': {}, 'track': '1', 'disc_total': '1', 'album': 'The Double EP: A Sea of Split Peas', 'filesize': 10000, 'channels': None, 'track_total': '12', 'genre': 'AlternRock', 'title': 'Out of the Woodwork', 'artist': 'Courtney Barnett', 'albumartist': 'Courtney Barnett', 'samplerate': None, 'year': None, 'disc': '1', 'comment': 'Amazon.com Song ID: 240853806', 'composer': 'Courtney Barnett'}),
    ('samples/utf16be.mp3', {'extra': {}, 'title': '52-girls', 'filesize': 2048, 'track': '6', 'album': 'party mix', 'artist': 'The B52s', 'genre': 'Rock', 'albumartist': None, 'disc': None, 'channels': None}),
    ('samples/id3v22_image.mp3', {'extra': {}, 'title': 'Kids (MGMT Cover) ', 'filesize': 35924, 'album': 'winniecooper.net ', 'artist': 'The Kooks', 'year': '2008', 'channels': None, 'genre': '.'}),
    ('samples/id3v22.TCO.genre.mp3', {'extra': {}, 'filesize': 500, 'album': 'ARTPOP', 'artist': 'Lady GaGa', 'comment': 'engiTunPGAP0', 'genre': 'Pop', 'title': 'Applause'}),
    ('samples/id3_comment_utf_16_with_bom.mp3', {'extra': {'isrc': 'USTC40852229'}, 'filesize': 19980, 'album': 'Ghosts I-IV', 'albumartist': 'Nine Inch Nails', 'artist': 'Nine Inch Nails', 'comment': '', 'disc': '1', 'disc_total': '2', 'title': '1 Ghosts I', 'track': '1', 'track_total': '36', 'year': '2008', 'comment': '3/4 time'}),
    ('samples/id3_comment_utf_16_double_bom.mp3', {'extra': {'text': 'LABEL\ufeffUnclear'}, 'filesize': 512, 'album': 'The Embrace', 'artist': 'Johannes Heil & D.Diggler', 'comment': 'Unclear', 'title': 'The Embrace (Romano Alfieri Remix)', 'track': '04-johannes_heil_and_d.diggler-the_embrace_(romano_alfieri_remix)', 'year': '2012'}),
    ('samples/id3_genre_id_out_of_bounds.mp3', {'extra': {}, 'filesize': 512, 'album': 'MECHANICAL ANIMALS', 'artist': 'Manson', 'comment': '', 'genre': '(255)', 'title': '01 GREAT BIG WHITE WORLD', 'track': 'Marilyn', 'year': '0'}),
    ('samples/image-text-encoding.mp3', {'extra': {}, 'channels': 1, 'samplerate': 22050, 'filesize': 11104, 'title': 'image-encoding', 'audio_offset': 6820, 'bitrate': 32.0, 'duration': 1.0438932496075353}),
    ('samples/id3v1_does_not_overwrite_id3v2.mp3', {'filesize': 1130, 'album': 'Somewhere Far Beyond', 'albumartist': 'Blind Guardian', 'artist': 'Blind Guardian', 'comment': '', 'extra': {'text': 'LOVE RATINGL'}, 'genre': 'Power Metal', 'title': 'Time What Is Time', 'track': '01', 'year': '1992'}),
    ('samples/nicotinetestdata.mp3', {'filesize': 80919, 'audio_offset': 45, 'channels': 2, 'duration': 5.067755102040817, 'extra': {}, 'samplerate': 44100, 'bitrate': 127.6701030927835}),
    ('samples/chinese_id3.mp3', {'filesize': 1000, 'album': '½ÇÂäÖ®¸è', 'albumartist': 'ËÕÔÆ', 'artist': 'ËÕÔÆ', 'audio_offset': 512, 'bitrate': 128.0, 'channels': 2, 'duration': 0.052244897959183675, 'extra': {}, 'genre': 'ÐÝÏÐÒôÀÖ', 'samplerate': 44100, 'title': '½ÇÂäÖ®¸è', 'track': '1'}),
    ('samples/cut_off_titles.mp3', {'filesize': 1000, 'album': 'ERB', 'artist': 'Epic Rap Battles Of History', 'audio_offset': 194, 'bitrate': 192.0, 'channels': 2, 'duration': 0.052244897959183675, 'extra': {}, 'samplerate': 44100, 'title': 'Tony Hawk VS Wayne Gretzky'}),
<<<<<<< HEAD
    ('samples/id3_xxx_lang.mp3', {'filesize': 6943, 'album': 'eMOTIVe', 'albumartist': 'A Perfect Circle', 'artist': 'A Perfect Circle', 'audio_offset': 3647, 'bitrate': 192.0, 'channels': 2, 'duration': 0.13198711063372717, 'extra': {'isrc': 'USVI20400513', 'lyrics': "Don't fret, precious", 'text': 'SCRIPT\ufeffLatn'}, 'genre': 'Rock', 'samplerate': 44100, 'title': 'Counting Bodies Like Sheep to the Rhythm of the War Drums', 'track': '10', 'comment': '                            ', 'composer': 'Billy Howerdel/Maynard James Keenan', 'disc': '1', 'disc_total': '1', 'track_total': '12', 'year': '2004'}),
=======
    ('samples/id3_xxx_lang.mp3', {'filesize': 6943, 'album': 'eMOTIVe', 'albumartist': 'A Perfect Circle', 'artist': 'A Perfect Circle', 'audio_offset': 3647, 'bitrate': 192, 'channels': 2, 'duration': 0.13198711063372717, 'extra': {'isrc': 'USVI20400513', 'lyrics': "Don't fret, precious", 'text': 'SCRIPT\ufeffLatn'}, 'genre': 'Rock', 'samplerate': 44100, 'title': 'Counting Bodies Like Sheep to the Rhythm of the War Drums', 'track': '10', 'comment': '                            ', 'composer': 'Billy Howerdel/Maynard James Keenan', 'disc': '1', 'disc_total': '1', 'track_total': '12', 'year': '2004'}),
>>>>>>> 04e53bdd


    # OGG
    ('samples/empty.ogg', {'extra': {}, 'track_total': None, 'duration': 3.684716553287982, 'album': None, '_max_samplenum': 162496, 'year': None, 'title': None, 'artist': None, 'track': None, '_tags_parsed': False, 'filesize': 4328, 'audio_offset': 0, 'bitrate': 112.0, 'samplerate': 44100}),
    ('samples/multipagecomment.ogg', {'extra': {}, 'track_total': None, 'duration': 3.684716553287982, 'album': None, '_max_samplenum': 162496, 'year': None, 'title': None, 'artist': None, 'track': None, '_tags_parsed': False, 'filesize': 135694, 'audio_offset': 0, 'bitrate': 112, 'samplerate': 44100}),
    ('samples/multipage-setup.ogg', {'extra': {}, 'genre': 'JRock', 'track_total': None, 'duration': 4.128798185941043, 'album': 'Timeless', 'year': '2006', 'title': 'Burst', 'artist': 'UVERworld', 'track': '7', '_tags_parsed': False, 'filesize': 76983, 'audio_offset': 0, 'bitrate': 160.0, 'samplerate': 44100}),
    ('samples/test.ogg', {'extra': {}, 'track_total': None, 'duration': 1.0, 'album': 'the boss', 'year': '2006', 'title': 'the boss', 'artist': 'james brown', 'track': '1', '_tags_parsed': False, 'filesize': 7467, 'audio_offset': 0, 'bitrate': 160.0, 'samplerate': 44100, 'comment': 'hello!'}),
    ('samples/corrupt_metadata.ogg', {'extra': {}, 'filesize': 18648, 'audio_offset': 0, 'bitrate': 80.0, 'duration': 2.132358276643991, 'samplerate': 44100}),
    ('samples/composer.ogg', {'extra': {}, 'filesize': 4480, 'album': 'An Album', 'artist': 'An Artist', 'audio_offset': 0, 'bitrate': 112.0, 'duration': 3.684716553287982, 'genre': 'Some Genre', 'samplerate': 44100, 'title': 'A Title', 'track': '2', 'year': '2007', 'composer': 'some composer'}),

    # OPUS
    ('samples/test.opus', {'extra': {}, 'albumartist': 'Alstroemeria Records', 'samplerate': 48000, 'channels': 2, 'track': '1', 'disc': '1', 'title': 'Bad Apple!!', 'duration': 2.0, 'year': '2008.05.25', 'filesize': 10000, 'artist': 'nomico', 'album': 'Exserens - A selection of Alstroemeria Records', 'comment': 'ARCD0018 - Lovelight'}),
    ('samples/8khz_5s.opus', {'extra': {}, 'filesize': 7251, 'channels': 1, 'samplerate': 48000, 'duration': 5.0}),

    # WAV
    ('samples/test.wav', {'extra': {}, 'channels': 2, 'duration': 1.0, 'filesize': 176444, 'bitrate': 1411.2, 'samplerate': 44100, 'audio_offset': 36}),
    ('samples/test3sMono.wav', {'extra': {}, 'channels': 1, 'duration': 3.0, 'filesize': 264644, 'bitrate': 705.6, 'duration': 3.0, 'samplerate': 44100, 'audio_offset': 36}),
    ('samples/test-tagged.wav', {'extra': {}, 'channels': 2, 'duration': 1.0, 'filesize': 176688, 'album': 'thealbum', 'artist': 'theartisst', 'bitrate': 1411.2, 'genre': 'Acid', 'samplerate': 44100, 'title': 'thetitle', 'track': '66', 'audio_offset': 36, 'comment': 'hello', 'year': '2014'}),
    ('samples/test-riff-tags.wav', {'extra': {}, 'channels': 2, 'duration': 1.0, 'filesize': 176540, 'album': None, 'artist': 'theartisst', 'bitrate': 1411.2, 'genre': 'Acid', 'samplerate': 44100, 'title': 'thetitle', 'track': None, 'audio_offset': 36, 'comment': 'hello', 'year': '2014'}),
    ('samples/silence-22khz-mono-1s.wav', {'extra': {}, 'channels': 1, 'duration': 1.0, 'filesize': 48160, 'bitrate': 352.8, 'samplerate': 22050, 'audio_offset': 4088}),
    ('samples/id3_header_with_a_zero_byte.wav', {'extra': {}, 'channels': 1, 'duration': 1.0, 'filesize': 44280, 'bitrate': 352.8, 'samplerate': 22050, 'audio_offset': 122, 'artist': 'Purpley', 'title': 'Test000', 'track': '17'}),
    ('samples/adpcm.wav', {'extra': {}, 'channels': 1, 'duration': 12.167256235827665, 'filesize': 268686, 'bitrate': 176.4, 'samplerate': 44100, 'audio_offset': 82, 'artist': 'test artist', 'title': 'test title', 'track': '1', 'album': 'test album', 'comment': 'test comment', 'genre': 'test genre', 'year': '1990'}),

    # FLAC
    ('samples/flac1sMono.flac', {'extra': {}, 'genre': 'Avantgarde', 'track_total': None, 'album': 'alb', 'year': '2014', 'duration': 1.0, 'title': 'track', 'track': '23', 'artist': 'art', 'channels': 1, 'filesize': 26632, 'bitrate': 213.056, 'samplerate': 44100}),
    ('samples/flac453sStereo.flac', {'extra': {}, 'channels': 2, 'track_total': None, 'album': None, 'year': None, 'duration': 453.51473922902494, 'title': None, 'track': None, 'artist': None, 'filesize': 84236, 'bitrate': 1.4859230399999999, 'samplerate': 44100}),
    ('samples/flac1.5sStereo.flac', {'extra': {}, 'channels': 2, 'track_total': None, 'album': 'alb', 'year': '2014', 'duration': 1.4995238095238095, 'title': 'track', 'track': '23', 'artist': 'art', 'filesize': 59868, 'bitrate': 319.39739599872973, 'genre': 'Avantgarde', 'samplerate': 44100}),
    ('samples/flac_application.flac', {'extra': {}, 'channels': 2, 'track_total': '11', 'album': 'Belle and Sebastian Write About Love', 'year': '2010-10-11', 'duration': 273.64, 'title': 'I Want the World to Stop', 'track': '4', 'artist': 'Belle and Sebastian', 'filesize': 13000, 'bitrate': 0.38006139453296306, 'samplerate': 44100}),
    ('samples/no-tags.flac', {'extra': {}, 'channels': 2, 'track_total': None, 'album': None, 'year': None, 'duration': 3.684716553287982, 'title': None, 'track': None, 'artist': None, 'filesize': 4692, 'bitrate': 10.186943678613627, 'samplerate': 44100}),
    ('samples/variable-block.flac', {'extra': {}, 'channels': 2, 'album': 'Appleseed Original Soundtrack', 'year': '2004', 'duration': 261.68, 'title': 'DIVE FOR YOU', 'track': '01', 'track_total': '11', 'artist': 'Boom Boom Satellites', 'filesize': 10240, 'bitrate': 0.31305411189238763, 'disc': '1', 'genre': 'Anime Soundtrack', 'samplerate': 44100, 'composer': 'Boom Boom Satellites (Lyrics)', 'disc_total': '2'}),
    ('samples/106-invalid-streaminfo.flac', {'extra': {}, 'filesize': 4692}),
    ('samples/106-short-picture-block-size.flac', {'extra': {}, 'filesize': 4692, 'bitrate': 10.186943678613627, 'channels': 2, 'duration': 3.68, 'samplerate': 44100}),
    ('samples/with_id3_header.flac', {'extra': {}, 'filesize': 64837, 'album': '   ', 'artist': '群星', 'disc': '0', 'title': 'A 梦 哆啦 机器猫 短信铃声', 'track': '0', 'bitrate': 1143.72468, 'channels': 1, 'duration': 0.45351473922902497, 'genre': 'genre', 'samplerate': 44100, 'year': '2018'}),
    ('samples/with_padded_id3_header.flac', {'extra': {}, 'filesize': 16070, 'album': 'album', 'albumartist': None, 'artist': 'artist', 'audio_offset': None, 'bitrate': 283.4748, 'channels': 1, 'comment': None, 'disc': None, 'disc_total': None, 'duration': 0.45351473922902497, 'genre': 'genre', 'samplerate': 44100, 'title': 'title', 'track': '1', 'track_total': None, 'year': '2018'}),
    ('samples/with_padded_id3_header2.flac', {'extra': {}, 'filesize': 19522, 'album': 'Unbekannter Titel', 'albumartist': None, 'artist': 'Unbekannter Künstler', 'audio_offset': None, 'bitrate': 344.36807999999996, 'channels': 1, 'comment': None, 'disc': '1', 'disc_total': '1', 'duration': 0.45351473922902497, 'genre': 'genre', 'samplerate': 44100, 'title': 'Track01', 'track': '01', 'track_total': '05', 'year': '2018'}),
    ('samples/flac_with_image.flac', {'extra': {}, 'filesize': 80000, 'album': 'smilin´ in circles', 'artist': 'Andreas Kümmert', 'bitrate': 7.6591670655816175, 'channels': 2, 'disc': '1', 'disc_total': '1', 'duration': 83.56, 'genre': 'Blues', 'samplerate': 44100, 'title': 'intro', 'track': '01', 'track_total': '8'}),

    # WMA
    ('samples/test2.wma', {'extra': {}, 'samplerate': 44100, 'album': 'The Colour and the Shape', 'title': 'Doll', 'bitrate': 64.04, 'filesize': 5800, 'track': '1', 'albumartist': 'Foo Fighters', 'artist': 'Foo Fighters', 'duration': 83.406, 'track_total': None, 'year': '1997', 'genre': 'Alternative', 'comment': '', 'composer': 'Foo Fighters'}),

    # ALAC/M4A/MP4
    ('samples/test.m4a', {'extra': {}, 'samplerate': 44100, 'duration': 314.97,  'bitrate': 256.0, 'channels': 2, 'genre': 'Pop', 'year': '2011', 'title': 'Nothing', 'album': 'Only Our Hearts To Lose', 'track_total': '11', 'track': '11', 'artist': 'Marian', 'filesize': 61432}),
    ('samples/test2.m4a', {'extra': {}, 'bitrate': 256.0, 'track': '1', 'albumartist': "Millie Jackson - Get It Out 'cha System - 1978", 'duration': 167.78739229024944, 'filesize': 223365, 'channels': 2, 'year': '1978', 'artist': 'Millie Jackson', 'track_total': '9', 'disc_total': '1', 'genre': 'R&B/Soul', 'album': "Get It Out 'cha System", 'samplerate': 44100, 'disc': '1', 'title': 'Go Out and Get Some', 'comment': "Millie Jackson - Get It Out 'cha System - 1978", 'composer': "Millie Jackson - Get It Out 'cha System - 1978"}),
    ('samples/iso8859_with_image.m4a', {'extra': {}, 'artist': 'Major Lazer', 'filesize': 57017, 'title': 'Cold Water (feat. Justin Bieber & M�)', 'album': 'Cold Water (feat. Justin Bieber & M�) - Single', 'year': '2016', 'samplerate': 44100, 'duration': 188.545, 'genre': 'Electronic;Music', 'albumartist': 'Major Lazer', 'channels': 2, 'bitrate': 125.584, 'comment': '? 2016 Mad Decent'}),
    ('samples/alac_file.m4a', {'extra': {}, 'artist': 'Howard Shelley', 'composer': 'Clementi, Muzio (1752-1832)', 'filesize': 20000, 'title': 'Clementi: Piano Sonata in D major, Op 25 No 6 - Movement 2: Un poco andante', 'album': 'Clementi: The Complete Piano Sonatas, Vol. 4', 'year': '2009', 'track': '14', 'track_total': '27', 'disc': '1', 'disc_total': '1', 'samplerate': 44100, 'duration': 166.62639455782312, 'genre': 'Classical', 'albumartist': 'Howard Shelley', 'channels': 2, 'bitrate': 436.743}),

    # AIFF
    ('samples/test-tagged.aiff', {'extra': {}, 'channels': 2, 'duration': 1.0, 'filesize': 177620, 'artist': 'theartist', 'bitrate': 1411.2, 'genre': 'Acid', 'samplerate': 44100, 'track': '1', 'title': 'thetitle', 'album': 'thealbum', 'audio_offset': 76, 'comment': 'hello', 'year': '2014', }),
    ('samples/test.aiff', {'extra': {'copyright': '℗ 1992 Ace Records'}, 'channels': 2, 'duration': 0.0, 'filesize': 164, 'artist': None, 'bitrate': 1411.2, 'genre': None, 'samplerate': 44100, 'track': None, 'title': 'Go Out and Get Some', 'album': None, 'audio_offset': 156, 'comment': 'Millie Jackson - Get It Out \'cha System - 1978', }),
    ('samples/pluck-pcm8.aiff', {'extra': {}, 'channels': 2, 'duration': 0.2999546485260771, 'filesize': 6892, 'artist': 'Serhiy Storchaka', 'title': 'Pluck', 'album': 'Python Test Suite', 'bitrate': 176.4, 'samplerate': 11025, 'audio_offset': 116, 'comment': 'Audacity Pluck + Wahwah', }),
    ('samples/M1F1-mulawC-AFsp.afc', {'extra': {}, 'channels': 2, 'duration':  2.936625, 'filesize': 47148, 'artist': None, 'title': None, 'album': None, 'bitrate': 256.0, 'samplerate': 8000, 'audio_offset': 154, 'comment': 'AFspdate: 2003-01-30 03:28:34 UTCuser: kabal@CAPELLAprogram: CopyAudio', }),

])

testfolder = os.path.join(os.path.dirname(__file__))

# load custom samples
custom_samples_folder = os.path.join(testfolder, 'custom_samples')
pattern_field_name_type = [
    (r'sr=(\d+)', 'samplerate', int),
    (r'dn=(\d+)', 'disc', str),
    (r'dt=(\d+)', 'disc_total', str),
    (r'd=(\d+.?\d*)', 'duration', float),
    (r'b=(\d+)', 'bitrate', int),
    (r'c=(\d)', 'channels', int),
    (r'genre="([^"]+)"', 'genre', str),
]
for filename in os.listdir(custom_samples_folder):
    if filename == 'instructions.txt':
        continue
    if os.path.isdir(os.path.join(custom_samples_folder, filename)):
        continue
    expected_values = {}
    for pattern, fieldname, _type in pattern_field_name_type:
        match = re.findall(pattern, filename)
        if match:
            expected_values[fieldname] = _type(match[0])
    if expected_values:
        expected_values['__do_not_require_all_values'] = True
        testfiles[os.path.join('custom_samples', filename)] = expected_values
    else:
        # if there are no expected values, just try parsing the file
        testfiles[os.path.join('custom_samples', filename)] = {}

@pytest.mark.parametrize("testfile,expected", [
    pytest.param(testfile, expected) for testfile, expected in testfiles.items()
])
def test_file_reading(testfile, expected):
    filename = os.path.join(testfolder, testfile)
    tag = TinyTag.get(filename)

    for key, expected_val in expected.items():
        if key.startswith('__'):
            continue
        result = getattr(tag, key)
        fmt_string = 'field "%s": got %s (%s) expected %s (%s)!'
        fmt_values = (key, repr(result), type(result), repr(expected_val), type(expected_val))
        if key == 'duration' and result is not None and expected_val is not None:
            # allow duration to be off by 100 ms and a maximum of 1%
            if abs(result - expected_val) < 0.100:
                if expected_val and min(result, expected_val) / max(result, expected_val) > 0.99:
                    continue
        assert result == expected_val, fmt_string % fmt_values
    # for custom samples, allow not specifying all values
    if expected.get('_do_not_require_all_values'):
        return
    undefined_in_fixture = {}
    for key, val in tag.__dict__.items():
        if key.startswith('_') or val is None:
            continue
        if key not in expected:
            undefined_in_fixture[key] = val
    assert not undefined_in_fixture, 'Missing data in fixture \n%s' % str(undefined_in_fixture)
#
# def test_generator():
#     for testfile, expected in testfiles.items():
#         yield get_info, testfile, expected


def test_pathlib_compatibility():
    try:
        import pathlib
    except ImportError:
        return
    testfile = next(iter(testfiles.keys()))
    filename = pathlib.Path(testfolder) / testfile
    tag = TinyTag.get(filename)

@pytest.mark.skipif(sys.platform == "win32", reason='Windows does not support binary paths')
def test_binary_path_compatibility():
    binary_file_path = os.path.join(os.path.dirname(__file__).encode('utf-8'), b'\x01.mp3')
    testfile = os.path.join(testfolder, next(iter(testfiles.keys())))
    shutil.copy(testfile, binary_file_path)
    assert os.path.exists(binary_file_path)
    TinyTag.get(binary_file_path)
    os.unlink(binary_file_path)
    assert not os.path.exists(binary_file_path)


@pytest.mark.xfail(raises=TinyTagException)
def test_unsupported_extension():
    bogus_file = os.path.join(testfolder, 'samples/there_is_no_such_ext.bogus')
    TinyTag.get(bogus_file)

def test_override_encoding():
    chinese_id3 = os.path.join(testfolder, 'samples/chinese_id3.mp3')
    tag = TinyTag.get(chinese_id3, encoding='gbk')
    assert tag.artist == '苏云'
    assert tag.album == '角落之歌'

@pytest.mark.xfail(raises=NotImplementedError)
def test_unsubclassed_tinytag_duration():
    tag = TinyTag(None, 0)
    tag._determine_duration(None)

@pytest.mark.xfail(raises=NotImplementedError)
def test_unsubclassed_tinytag_parse_tag():
    tag = TinyTag(None, 0)
    tag._parse_tag(None)

def test_mp3_length_estimation():
    ID3.set_estimation_precision(0.7)
    tag = TinyTag.get(os.path.join(testfolder, 'samples/silence-44-s-v1.mp3'))
    assert 3.5 < tag.duration < 4.0

@pytest.mark.xfail(raises=TinyTagException)
def test_unexpected_eof():
    tag = ID3.get(os.path.join(testfolder, 'samples/incomplete.mp3'))

@pytest.mark.xfail(raises=TinyTagException)
def test_invalid_flac_file():
    tag = Flac.get(os.path.join(testfolder, 'samples/silence-44-s-v1.mp3'))

@pytest.mark.xfail(raises=TinyTagException)
def test_invalid_mp3_file():
    tag = ID3.get(os.path.join(testfolder, 'samples/flac1.5sStereo.flac'))

@pytest.mark.xfail(raises=TinyTagException)
def test_invalid_ogg_file():
    tag = Ogg.get(os.path.join(testfolder, 'samples/flac1.5sStereo.flac'))

@pytest.mark.xfail(raises=TinyTagException)
def test_invalid_wave_file():
    tag = Wave.get(os.path.join(testfolder, 'samples/flac1.5sStereo.flac'))

@pytest.mark.xfail(raises=TinyTagException)
def test_invalid_aiff_file():
    tag = Aiff.get(os.path.join(testfolder, 'samples/ilbm.aiff'))

def test_unpad():
    # make sure that unpad only removes trailing 0-bytes
    assert TinyTag._unpad('foo\x00') == 'foo'
    assert TinyTag._unpad('foo\x00bar\x00') == 'foobar'

def test_mp3_image_loading():
    tag = TinyTag.get(os.path.join(testfolder, 'samples/cover_img.mp3'), image=True)
    image_data = tag.get_image()
    assert image_data is not None
    assert 140000 < len(image_data) < 150000, 'Image is %d bytes but should be around 145kb' % len(image_data)
    assert image_data.startswith(b'\xff\xd8\xff\xe0'), 'The image data must start with a jpeg header'

def test_mp3_id3v22_image_loading():
    tag = TinyTag.get(os.path.join(testfolder, 'samples/id3v22_image.mp3'), image=True)
    image_data = tag.get_image()
    assert image_data is not None
    assert 18000 < len(image_data) < 19000, 'Image is %d bytes but should be around 18.1kb' % len(image_data)
    assert image_data.startswith(b'\xff\xd8\xff\xe0'), 'The image data must start with a jpeg header'

def test_mp3_image_loading_without_description():
    tag = TinyTag.get(os.path.join(testfolder, 'samples/id3image_without_description.mp3'), image=True)
    image_data = tag.get_image()
    assert image_data is not None
    assert 28600 < len(image_data) < 28700, 'Image is %d bytes but should be around 28.6kb' % len(image_data)
    assert image_data.startswith(b'\xff\xd8\xff\xe0'), 'The image data must start with a jpeg header'

def test_mp3_image_loading_with_utf8_description():
    tag = TinyTag.get(os.path.join(testfolder, 'samples/image-text-encoding.mp3'), image=True)
    image_data = tag.get_image()
    assert image_data is not None
    assert 5700 < len(image_data) < 6000, 'Image is %d bytes but should be around 6kb' % len(image_data)
    assert image_data.startswith(b'\xff\xd8\xff\xe0'), 'The image data must start with a jpeg header'

def test_mp3_image_loading2():
    tag = TinyTag.get(os.path.join(testfolder, 'samples/12oz.mp3'), image=True)
    image_data = tag.get_image()
    assert image_data is not None
    assert 2000 < len(image_data) < 2500, 'Image is %d bytes but should be around 145kb' % len(image_data)
    assert image_data.startswith(b'\xff\xd8\xff\xe0'), 'The image data must start with a jpeg header'

def test_mp3_utf_8_invalid_string_raises_exception():
    with raises(TinyTagException):
        tag = TinyTag.get(os.path.join(testfolder, 'samples/utf-8-id3v2-invalid-string.mp3'))

def test_mp3_utf_8_invalid_string_can_be_ignored():
    tag = TinyTag.get(os.path.join(testfolder, 'samples/utf-8-id3v2-invalid-string.mp3'), ignore_errors=True)
    # the title used to be Gran dia, but I replaced the first byte with 0xFF, which should be ignored here
    assert tag.title == 'ran día'

def test_mp4_image_loading():
    tag = TinyTag.get(os.path.join(testfolder, 'samples/iso8859_with_image.m4a'), image=True)
    image_data = tag.get_image()
    assert image_data is not None
    assert 20000 < len(image_data) < 25000, 'Image is %d bytes but should be around 22kb' % len(image_data)
    assert image_data.startswith(b'\xff\xd8\xff\xe0'), 'The image data must start with a jpeg header'

def test_flac_image_loading():
    tag = TinyTag.get(os.path.join(testfolder, 'samples/flac_with_image.flac'), image=True)
    image_data = tag.get_image()
    assert image_data is not None
    assert 70000 < len(image_data) < 80000, 'Image is %d bytes but should be around 75kb' % len(image_data)
    assert image_data.startswith(b'\xff\xd8\xff\xe0'), 'The image data must start with a jpeg header'

def test_aiff_image_loading():
    tag = TinyTag.get(os.path.join(testfolder, 'samples/test_with_image.aiff'), image=True)
    image_data = tag.get_image()
    assert image_data is not None
    assert 15000 < len(image_data) < 25000, 'Image is %d bytes but should be around 20kb' % len(image_data)
    assert image_data.startswith(b'\xff\xd8\xff\xe0'), 'The image data must start with a jpeg header'

@pytest.mark.parametrize("testfile,expected", [
    pytest.param(testfile, expected) for testfile, expected in [
        ('samples/detect_mp3_id3.x', ID3),
        ('samples/detect_mp3_fffb.x', ID3),
        ('samples/detect_ogg.x', Ogg),
        ('samples/detect_wav.x', Wave),
        ('samples/detect_flac.x', Flac),
        ('samples/detect_wma.x', Wma),
        ('samples/detect_mp4_m4a.x', MP4),
        ('samples/detect_aiff.x', Aiff),
    ]
])
def test_detect_magic_headers(testfile, expected):
    filename = os.path.join(testfolder, testfile)
    with io.open(filename, 'rb') as fh:
        parser = TinyTag.get_parser_class(filename, fh)
    assert parser == expected

def test_show_hint_for_wrong_usage():
    with pytest.raises(Exception) as exc_info:
        TinyTag('filename.mp3', 0)
    assert exc_info.type == Exception
    assert exc_info.value.args[0] == 'Use `TinyTag.get(filepath)` instead of `TinyTag(filepath)`'


def test_to_str():
    tag = TinyTag.get(os.path.join(testfolder, 'samples/id3v22-test.mp3'))
    assert str(tag)  # since the dict is not ordered we cannot == 'somestring'
    assert repr(tag)  # since the dict is not ordered we cannot == 'somestring'
    assert str(tag) == '{"album": "Hymns for the Exiled", "albumartist": null, "artist": "Anais Mitchell", "audio_offset": 2225, "bitrate": 160.0, "channels": 2, "comment": "Waterbug Records, www.anaismitchell.com", "composer": null, "disc": null, "disc_total": null, "duration": 0.13836297152858082, "extra": {}, "filesize": 5120, "genre": null, "samplerate": 44100, "title": "cosmic american", "track": "3", "track_total": "11", "year": "2004"}'<|MERGE_RESOLUTION|>--- conflicted
+++ resolved
@@ -57,11 +57,7 @@
     ('samples/nicotinetestdata.mp3', {'filesize': 80919, 'audio_offset': 45, 'channels': 2, 'duration': 5.067755102040817, 'extra': {}, 'samplerate': 44100, 'bitrate': 127.6701030927835}),
     ('samples/chinese_id3.mp3', {'filesize': 1000, 'album': '½ÇÂäÖ®¸è', 'albumartist': 'ËÕÔÆ', 'artist': 'ËÕÔÆ', 'audio_offset': 512, 'bitrate': 128.0, 'channels': 2, 'duration': 0.052244897959183675, 'extra': {}, 'genre': 'ÐÝÏÐÒôÀÖ', 'samplerate': 44100, 'title': '½ÇÂäÖ®¸è', 'track': '1'}),
     ('samples/cut_off_titles.mp3', {'filesize': 1000, 'album': 'ERB', 'artist': 'Epic Rap Battles Of History', 'audio_offset': 194, 'bitrate': 192.0, 'channels': 2, 'duration': 0.052244897959183675, 'extra': {}, 'samplerate': 44100, 'title': 'Tony Hawk VS Wayne Gretzky'}),
-<<<<<<< HEAD
     ('samples/id3_xxx_lang.mp3', {'filesize': 6943, 'album': 'eMOTIVe', 'albumartist': 'A Perfect Circle', 'artist': 'A Perfect Circle', 'audio_offset': 3647, 'bitrate': 192.0, 'channels': 2, 'duration': 0.13198711063372717, 'extra': {'isrc': 'USVI20400513', 'lyrics': "Don't fret, precious", 'text': 'SCRIPT\ufeffLatn'}, 'genre': 'Rock', 'samplerate': 44100, 'title': 'Counting Bodies Like Sheep to the Rhythm of the War Drums', 'track': '10', 'comment': '                            ', 'composer': 'Billy Howerdel/Maynard James Keenan', 'disc': '1', 'disc_total': '1', 'track_total': '12', 'year': '2004'}),
-=======
-    ('samples/id3_xxx_lang.mp3', {'filesize': 6943, 'album': 'eMOTIVe', 'albumartist': 'A Perfect Circle', 'artist': 'A Perfect Circle', 'audio_offset': 3647, 'bitrate': 192, 'channels': 2, 'duration': 0.13198711063372717, 'extra': {'isrc': 'USVI20400513', 'lyrics': "Don't fret, precious", 'text': 'SCRIPT\ufeffLatn'}, 'genre': 'Rock', 'samplerate': 44100, 'title': 'Counting Bodies Like Sheep to the Rhythm of the War Drums', 'track': '10', 'comment': '                            ', 'composer': 'Billy Howerdel/Maynard James Keenan', 'disc': '1', 'disc_total': '1', 'track_total': '12', 'year': '2004'}),
->>>>>>> 04e53bdd
 
 
     # OGG
