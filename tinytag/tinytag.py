#!/usr/bin/env python
# -*- coding: utf-8 -*-
#
# tinytag - an audio meta info reader
# Copyright (c) 2014-2018 Tom Wallroth
#
# Sources on github:
# http://github.com/devsnd/tinytag/

# MIT License

# Copyright (c) 2014-2018 Tom Wallroth

# Permission is hereby granted, free of charge, to any person obtaining a copy
# of this software and associated documentation files (the "Software"), to deal
# in the Software without restriction, including without limitation the rights
# to use, copy, modify, merge, publish, distribute, sublicense, and/or sell
# copies of the Software, and to permit persons to whom the Software is
# furnished to do so, subject to the following conditions:

# The above copyright notice and this permission notice shall be included in all
# copies or substantial portions of the Software.

# THE SOFTWARE IS PROVIDED "AS IS", WITHOUT WARRANTY OF ANY KIND, EXPRESS OR
# IMPLIED, INCLUDING BUT NOT LIMITED TO THE WARRANTIES OF MERCHANTABILITY,
# FITNESS FOR A PARTICULAR PURPOSE AND NONINFRINGEMENT. IN NO EVENT SHALL THE
# AUTHORS OR COPYRIGHT HOLDERS BE LIABLE FOR ANY CLAIM, DAMAGES OR OTHER
# LIABILITY, WHETHER IN AN ACTION OF CONTRACT, TORT OR OTHERWISE, ARISING FROM,
# OUT OF OR IN CONNECTION WITH THE SOFTWARE OR THE USE OR OTHER DEALINGS IN THE
# SOFTWARE.


from __future__ import print_function
from collections import MutableMapping
import codecs
from functools import reduce
import struct
import os
import io
import sys
from io import BytesIO
DEBUG = False  # some of the parsers will print some debug info when set to True


class TinyTagException(LookupError):  # inherit LookupError for backwards compat
    pass


def _read(fh, nbytes):  # helper function to check if we haven't reached EOF
    b = fh.read(nbytes)
    if len(b) < nbytes:
        raise TinyTagException('Unexpected end of file')
    return b


def stderr(*args):
    sys.stderr.write('%s\n' % ' '.join(args))
    sys.stderr.flush()


def _bytes_to_int_le(b):
    fmt = {1: '<B', 2: '<H', 4: '<I', 8: '<Q'}.get(len(b))
    return struct.unpack(fmt, b)[0] if fmt is not None else 0


def _bytes_to_int(b):
    return reduce(lambda accu, elem: (accu << 8) + elem, b, 0)


class TinyTag(object):
    def __init__(self, filehandler, filesize):
        self._filehandler = filehandler
        self.filesize = filesize
        self.album = None
        self.albumartist = None
        self.artist = None
        self.audio_offset = None
        self.bitrate = None
        self.channels = None
        self.comment = None
        self.disc = None
        self.disc_total = None
        self.duration = None
        self.genre = None
        self.samplerate = None
        self.title = None
        self.track = None
        self.track_total = None
        self.year = None
        self._load_image = False
        self._image_data = None

<<<<<<< HEAD
    def get_image(self):
        return self._image_data

    def has_all_tags(self):
        """check if all tags are already defined. Useful for ID3 tags
        since multiple kinds of tags can be in one audio file"""
        return all((self.track, self.track_total, self.title, self.artist,
                    self.album, self.albumartist, self.year, self.genre))
=======
    def as_dict(self):
        return {k: v for k, v in self.__dict__.items() if not k.startswith('_')}

    @classmethod
    def is_supported(cls, filename):
        return cls._get_parser_for_filename(filename) is not None

    def get_image(self):
        return self._image_data

    @classmethod
    def _get_parser_for_filename(cls, filename, exception=False):
        mapping = {
            ('.mp3',): ID3,
            ('.oga', '.ogg', '.opus'): Ogg,
            ('.wav',): Wave,
            ('.flac',): Flac,
            ('.wma',): Wma,
            ('.m4b', '.m4a', '.mp4'): MP4,
        }
        for fileextension, tagclass in mapping.items():
            if filename.lower().endswith(fileextension):
                return tagclass
        if exception:
            raise TinyTagException('No tag reader found to support filetype! ')
>>>>>>> 9c067090

    @classmethod
    def get(cls, filename, tags=True, duration=True, image=False):
        parser_class = None

        filename = str(filename)  # in case pathlib.Path
        filename = os.path.expanduser(filename)

        size = os.path.getsize(filename)
        if not size > 0:
            return TinyTag(None, 0)
        if cls == TinyTag:  # if `get` is invoked on TinyTag, find parser by ext
            mapping = {
                ('.mp3',): ID3,
                ('.oga', '.ogg', '.opus'): Ogg,
                ('.wav',): Wave,
                ('.flac',): Flac,
                ('.wma',): Wma,
                ('.m4a', '.mp4'): MP4,
            }
            # choose which tag reader should be used by file extension
            for fileextension, tagclass in mapping.items():
                if filename.lower().endswith(fileextension):
                    parser_class = tagclass
                    break
        else:  # otherwise use the class on which `get` was invoked
            parser_class = cls
        if parser_class is None:
            raise TinyTagException('No tag reader found to support filetype! ')
        with io.open(filename, 'rb') as af:
            tag = parser_class(af, size)
            tag.load(tags=tags, duration=duration, image=image)
            return tag

    def __str__(self):
        return str(dict(
            (k, v) for k, v in self.__dict__.items() if not k.startswith('_')
        ))

    def __repr__(self):
        return str(self)

    def load(self, tags, duration, image=False):
        self._load_image = image
        if tags:
            self._parse_tag(self._filehandler)
        if duration:
            if tags:  # rewind file if the tags were already parsed
                self._filehandler.seek(0)
            self._determine_duration(self._filehandler)

    def _set_field(self, fieldname, bytestring, transfunc=None):
        """convienience function to set fields of the tinytag by name.
        the payload (bytestring) can be changed using the transfunc"""
        if getattr(self, fieldname):  # do not overwrite existing data
            return
        value = bytestring if transfunc is None else transfunc(bytestring)
        if DEBUG:
            stderr('Setting field "%s" to "%s"' % (fieldname, value))
        if fieldname == 'genre' and value.isdigit() and int(value) < len(ID3.ID3V1_GENRES):
            # funky: id3v1 genre hidden in a id3v2 field
            value = ID3.ID3V1_GENRES[int(value)]
        if fieldname in ("track", "disc"):
            if type(value).__name__ in ('str', 'unicode') and '/' in value:
                current, total = value.split('/')[:2]
                setattr(self, "%s_total" % fieldname, total)
            else:
                current = value
            setattr(self, fieldname, current)
        else:
            setattr(self, fieldname, value)

    def _determine_duration(self, fh):
        raise NotImplementedError()

    def _parse_tag(self, fh):
        raise NotImplementedError()

    def update(self, other):
        # update the values of this tag with the values from another tag
        for key in ['track', 'track_total', 'title', 'artist',
                    'album', 'albumartist', 'year', 'duration',
                    'genre', 'disc', 'disc_total', 'comment']:
            if not getattr(self, key) and getattr(other, key):
                setattr(self, key, getattr(other, key))

    @staticmethod
    def _unpad(s):
        # strings in mp3 and asf *may* be terminated with a zero byte at the end
        return s[:s.index('\x00')] if '\x00' in s else s


class MP4(TinyTag):
    # see: https://developer.apple.com/library/mac/documentation/QuickTime/QTFF/Metadata/Metadata.html
    # and: https://developer.apple.com/library/mac/documentation/QuickTime/QTFF/QTFFChap2/qtff2.html

    class Parser:
        # https://developer.apple.com/library/mac/documentation/QuickTime/QTFF/Metadata/Metadata.html#//apple_ref/doc/uid/TP40000939-CH1-SW34
        ATOM_DECODER_BY_TYPE = {
            0: lambda x: x,  # 'reserved',
            1: lambda x: codecs.decode(x, 'utf-8', 'replace'),   # UTF-8
            2: lambda x: codecs.decode(x, 'utf-16', 'replace'),  # UTF-16
            3: lambda x: codecs.decode(x, 's/jis', 'replace'),   # S/JIS
            # 16: duration in millis
            13: lambda x: x,  # JPEG
            14: lambda x: x,  # PNG
            21: lambda x: struct.unpack('>b', x)[0],  # BE Signed int
            22: lambda x: struct.unpack('>B', x)[0],  # BE Unsigned int
            23: lambda x: struct.unpack('>f', x)[0],  # BE Float32
            24: lambda x: struct.unpack('>d', x)[0],  # BE Float64
            # 27: lambda x: x,  # BMP
            # 28: lambda x: x,  # QuickTime Metadata atom
            65: lambda x: struct.unpack('b', x)[0],   # 8-bit Signed int
            66: lambda x: struct.unpack('>h', x)[0],  # BE 16-bit Signed int
            67: lambda x: struct.unpack('>i', x)[0],  # BE 32-bit Signed int
            74: lambda x: struct.unpack('>q', x)[0],  # BE 64-bit Signed int
            75: lambda x: struct.unpack('B', x)[0],   # 8-bit Unsigned int
            76: lambda x: struct.unpack('>H', x)[0],  # BE 16-bit Unsigned int
            77: lambda x: struct.unpack('>I', x)[0],  # BE 32-bit Unsigned int
            78: lambda x: struct.unpack('>Q', x)[0],  # BE 64-bit Unsigned int
        }

        @classmethod
        def make_data_atom_parser(cls, fieldname):
            def parse_data_atom(data_atom):
                data_type = struct.unpack('>I', data_atom[:4])[0]
                conversion = cls.ATOM_DECODER_BY_TYPE.get(data_type)
                if conversion is None:
                    stderr('Cannot convert data type: %s' % data_type)
                    return {}  # don't know how to convert data atom
                # skip header & null-bytes, convert rest
                return {fieldname: conversion(data_atom[8:])}
            return parse_data_atom

        @classmethod
        def make_number_parser(cls, fieldname1, fieldname2):
            def _(data_atom):
                number_data = data_atom[8:14]
                numbers = struct.unpack('>HHH', number_data)
                # for some reason the first number is always irrelevant.
                return {fieldname1: numbers[1], fieldname2: numbers[2]}
            return _

        @classmethod
        def parse_id3v1_genre(cls, data_atom):
            # dunno why the genre is offset by -1 but that's how mutagen does it
            idx = struct.unpack('>H', data_atom[8:])[0] - 1
            if idx < len(ID3.ID3V1_GENRES):
                return {'genre': ID3.ID3V1_GENRES[idx]}
            return {'genre': None}

        @classmethod
        def parse_audio_sample_entry(cls, data):
            # this atom also contains the esds atom:
            # https://ffmpeg.org/doxygen/0.6/mov_8c-source.html
            # http://xhelmboyx.tripod.com/formats/mp4-layout.txt
            datafh = BytesIO(data)
            datafh.seek(16, os.SEEK_CUR)  # jump over version and flags
            channels = struct.unpack('>H', datafh.read(2))[0]
            datafh.seek(2, os.SEEK_CUR)   # jump over bit_depth
            datafh.seek(2, os.SEEK_CUR)   # jump over QT compr id & pkt size
            sr = struct.unpack('>I', datafh.read(4))[0]
            esds_atom_size = struct.unpack('>I', data[28:32])[0]
            esds_atom = BytesIO(data[36:36 + esds_atom_size])
            # http://sasperger.tistory.com/103
            esds_atom.seek(22, os.SEEK_CUR)  # jump over most data...
            esds_atom.seek(4, os.SEEK_CUR)   # jump over max bitrate
            avg_br = struct.unpack('>I', esds_atom.read(4))[0] / 1000.0  # kbit/s
            return {'channels': channels, 'samplerate': sr, 'bitrate': avg_br}

        @classmethod
        def parse_mvhd(cls, data):
            # http://stackoverflow.com/a/3639993/1191373
            walker = BytesIO(data)
            version = struct.unpack('b', walker.read(1))[0]
            walker.seek(3, os.SEEK_CUR)  # jump over flags
            if version == 0:  # uses 32 bit integers for timestamps
                walker.seek(8, os.SEEK_CUR)  # jump over create & mod times
                time_scale = struct.unpack('>I', walker.read(4))[0]
                duration = struct.unpack('>I', walker.read(4))[0]
            else:  # version == 1:  # uses 64 bit integers for timestamps
                walker.seek(16, os.SEEK_CUR)  # jump over create & mod times
                time_scale = struct.unpack('>I', walker.read(4))[0]
                duration = struct.unpack('>q', walker.read(8))[0]
            return {'duration': float(duration) / time_scale}

        @classmethod
        def debug_atom(cls, data):
            stderr(data)  # use this function to inspect atoms in an atom tree
            return {}

    # The parser tree: Each key is an atom name which is traversed if existing.
    # Leaves of the parser tree are callables which receive the atom data.
    # callables return {fieldname: value} which is updates the TinyTag.
    META_DATA_TREE = {b'moov': {b'udta': {b'meta': {b'ilst': {
        # see: http://atomicparsley.sourceforge.net/mpeg-4files.html
        b'\xa9alb': {b'data': Parser.make_data_atom_parser('album')},
        b'\xa9ART': {b'data': Parser.make_data_atom_parser('artist')},
        b'aART': {b'data': Parser.make_data_atom_parser('albumartist')},
        # b'cpil':    {b'data': Parser.make_data_atom_parser('compilation')},
        b'\xa9cmt': {b'data': Parser.make_data_atom_parser('comment')},
        b'disk': {b'data': Parser.make_number_parser('disc', 'disc_total')},
        # b'\xa9wrt': {b'data': Parser.make_data_atom_parser('composer')},
        b'\xa9day': {b'data': Parser.make_data_atom_parser('year')},
        b'\xa9gen': {b'data': Parser.make_data_atom_parser('genre')},
        b'gnre': {b'data': Parser.parse_id3v1_genre},
        b'\xa9nam': {b'data': Parser.make_data_atom_parser('title')},
        b'trkn': {b'data': Parser.make_number_parser('track', 'track_total')},
    }}}}}

    # see: https://developer.apple.com/library/mac/documentation/QuickTime/QTFF/QTFFChap3/qtff3.html
    AUDIO_DATA_TREE = {
        b'moov': {
            b'mvhd': Parser.parse_mvhd,
            b'trak': {b'mdia': {b"minf": {b"stbl": {b"stsd": {b'mp4a':
                                                              Parser.parse_audio_sample_entry
                                                              }}}}}
        }
    }

    IMAGE_DATA_TREE = {b'moov': {b'udta': {b'meta': {b'ilst': {
        b'covr': {b'data': Parser.make_data_atom_parser('_image_data')},
    }}}}}

    VERSIONED_ATOMS = set((b'meta', b'stsd'))  # those have an extra 4 byte header
    FLAGGED_ATOMS = set((b'stsd',))  # these also have an extra 4 byte header

    def _determine_duration(self, fh):
        self._traverse_atoms(fh, path=self.AUDIO_DATA_TREE)

    def _parse_tag(self, fh):
        self._traverse_atoms(fh, path=self.META_DATA_TREE)
        if self._load_image:           # A bit inefficient, we rewind the file
            self._filehandler.seek(0)  # to parse it again for the image
            self._traverse_atoms(fh, path=self.IMAGE_DATA_TREE)

    def _traverse_atoms(self, fh, path, stop_pos=None, curr_path=None):
        header_size = 8
        atom_header = fh.read(header_size)
        while len(atom_header) == header_size:
            atom_size = struct.unpack('>I', atom_header[:4])[0] - header_size
            atom_type = atom_header[4:]
            if curr_path is None:  # keep track how we traversed in the tree
                curr_path = [atom_type]
            if atom_size <= 0:  # empty atom, jump to next one
                atom_header = fh.read(header_size)
                continue
            if DEBUG:
                stderr('%s pos: %d atom: %s len: %d' % (' ' * 4 * len(curr_path),
                                                        fh.tell() - header_size, atom_type, atom_size + header_size))
            if atom_type in self.VERSIONED_ATOMS:  # jump atom version for now
                fh.seek(4, os.SEEK_CUR)
            if atom_type in self.FLAGGED_ATOMS:  # jump atom flags for now
                fh.seek(4, os.SEEK_CUR)
            sub_path = path.get(atom_type, None)
            # if the path leaf is a dict, traverse deeper into the tree:
            if issubclass(type(sub_path), MutableMapping):
                atom_end_pos = fh.tell() + atom_size
                self._traverse_atoms(fh, path=sub_path, stop_pos=atom_end_pos,
                                     curr_path=curr_path + [atom_type])
            # if the path-leaf is a callable, call it on the atom data
            elif callable(sub_path):
                for fieldname, value in sub_path(fh.read(atom_size)).items():
                    if DEBUG:
                        stderr(' ' * 4 * len(curr_path), 'FIELD: ', fieldname)
                    if fieldname:
                        self._set_field(fieldname, value)
            # if no action was specified using dict or callable, jump over atom
            else:
                fh.seek(atom_size, os.SEEK_CUR)
            # check if we have reached the end of this branch:
            if stop_pos and fh.tell() >= stop_pos:
                return  # return to parent (next parent node in tree)
            atom_header = fh.read(header_size)  # read next atom


class ID3(TinyTag):
    FRAME_ID_TO_FIELD = {  # Mapping from Frame ID to a field of the TinyTag
        'COMM': 'comment', 'COM': 'comment',
        'TRCK': 'track', 'TRK': 'track',
        'TYER': 'year', 'TYE': 'year',
        'TALB': 'album', 'TAL': 'album',
        'TPE1': 'artist', 'TP1': 'artist',
        'TIT2': 'title', 'TT2': 'title',
        'TCON': 'genre', 'TPOS': 'disc',
        'TPE2': 'albumartist',
    }
    IMAGE_FRAME_IDS = set(['APIC', 'PIC'])
    PARSABLE_FRAME_IDS = set(FRAME_ID_TO_FIELD.keys()).union(IMAGE_FRAME_IDS)
    _MAX_ESTIMATION_SEC = 30
    _CBR_DETECTION_FRAME_COUNT = 5
    _USE_XING_HEADER = True  # much faster, but can be deactivated for testing

    ID3V1_GENRES = [
        'Blues', 'Classic Rock', 'Country', 'Dance', 'Disco',
        'Funk', 'Grunge', 'Hip-Hop', 'Jazz', 'Metal', 'New Age', 'Oldies',
        'Other', 'Pop', 'R&B', 'Rap', 'Reggae', 'Rock', 'Techno', 'Industrial',
        'Alternative', 'Ska', 'Death Metal', 'Pranks', 'Soundtrack',
        'Euro-Techno', 'Ambient', 'Trip-Hop', 'Vocal', 'Jazz+Funk', 'Fusion',
        'Trance', 'Classical', 'Instrumental', 'Acid', 'House', 'Game',
        'Sound Clip', 'Gospel', 'Noise', 'AlternRock', 'Bass', 'Soul', 'Punk',
        'Space', 'Meditative', 'Instrumental Pop', 'Instrumental Rock',
        'Ethnic', 'Gothic', 'Darkwave', 'Techno-Industrial', 'Electronic',
        'Pop-Folk', 'Eurodance', 'Dream', 'Southern Rock', 'Comedy', 'Cult',
        'Gangsta', 'Top 40', 'Christian Rap', 'Pop/Funk', 'Jungle',
        'Native American', 'Cabaret', 'New Wave', 'Psychadelic', 'Rave',
        'Showtunes', 'Trailer', 'Lo-Fi', 'Tribal', 'Acid Punk', 'Acid Jazz',
        'Polka', 'Retro', 'Musical', 'Rock & Roll', 'Hard Rock',

        # Wimamp Extended Genres
        'Folk', 'Folk-Rock', 'National Folk', 'Swing', 'Fast Fusion', 'Bebob',
        'Latin', 'Revival', 'Celtic', 'Bluegrass', 'Avantgarde', 'Gothic Rock',
        'Progressive Rock', 'Psychedelic Rock', 'Symphonic Rock', 'Slow Rock',
        'Big Band', 'Chorus', 'Easy Listening', 'Acoustic', 'Humour', 'Speech',
        'Chanson', 'Opera', 'Chamber Music', 'Sonata', 'Symphony', 'Booty Bass',
        'Primus', 'Porn Groove', 'Satire', 'Slow Jam', 'Club', 'Tango', 'Samba',
        'Folklore', 'Ballad', 'Power Ballad', 'Rhythmic Soul', 'Freestyle',
        'Duet', 'Punk Rock', 'Drum Solo', 'A capella', 'Euro-House',
        'Dance Hall', 'Goa', 'Drum & Bass',

        # according to https://de.wikipedia.org/wiki/Liste_der_ID3v1-Genres:
        'Club-House', 'Hardcore Techno', 'Terror', 'Indie', 'BritPop',
        '',  # don't use ethnic slur ("Negerpunk", WTF!)
        'Polsk Punk', 'Beat', 'Christian Gangsta Rap', 'Heavy Metal',
        'Black Metal', 'Contemporary Christian', 'Christian Rock',
        # WinAmp 1.91
        'Merengue', 'Salsa', 'Thrash Metal', 'Anime', 'Jpop', 'Synthpop',
        # WinAmp 5.6
        'Abstract', 'Art Rock', 'Baroque', 'Bhangra', 'Big Beat', 'Breakbeat',
        'Chillout', 'Downtempo', 'Dub', 'EBM', 'Eclectic', 'Electro',
        'Electroclash', 'Emo', 'Experimental', 'Garage', 'Illbient',
        'Industro-Goth', 'Jam Band', 'Krautrock', 'Leftfield', 'Lounge',
        'Math Rock', 'New Romantic', 'Nu-Breakz', 'Post-Punk', 'Post-Rock',
        'Psytrance', 'Shoegaze', 'Space Rock', 'Trop Rock', 'World Music',
        'Neoclassical', 'Audiobook', 'Audio Theatre', 'Neue Deutsche Welle',
        'Podcast', 'Indie Rock', 'G-Funk', 'Dubstep', 'Garage Rock', 'Psybient',
    ]

    def __init__(self, filehandler, filesize):
        TinyTag.__init__(self, filehandler, filesize)
        # save position after the ID3 tag for duration mesurement speedup
        self._bytepos_after_id3v2 = 0

    @classmethod
    def set_estimation_precision(cls, estimation_in_seconds):
        cls._MAX_ESTIMATION_SEC = estimation_in_seconds

    # see this page for the magic values used in mp3:
    # http://www.mpgedit.org/mpgedit/mpeg_format/mpeghdr.htm
    samplerates = [
        [11025, 12000, 8000],  # MPEG 2.5
        [],                     # reserved
        [22050, 24000, 16000],  # MPEG 2
        [44100, 48000, 32000],  # MPEG 1
    ]
    v1l1 = [0, 32, 64, 96, 128, 160, 192, 224, 256, 288, 320, 352, 384, 416, 448, 0]
    v1l2 = [0, 32, 48, 56, 64, 80, 96, 112, 128, 160, 192, 224, 256, 320, 384, 0]
    v1l3 = [0, 32, 40, 48, 56, 64, 80, 96, 112, 128, 160, 192, 224, 256, 320, 0]
    v2l1 = [0, 32, 48, 56, 64, 80, 96, 112, 128, 144, 160, 176, 192, 224, 256, 0]
    v2l2 = [0, 8, 16, 24, 32, 40, 48, 56, 64, 80, 96, 112, 128, 144, 160, 0]
    v2l3 = v2l2
    bitrate_by_version_by_layer = [
        [None, v2l3, v2l2, v2l1],  # MPEG Version 2.5  # note that the layers go
        None,                      # reserved          # from 3 to 1 by design.
        [None, v2l3, v2l2, v2l1],  # MPEG Version 2    # the first layer id is
        [None, v1l3, v1l2, v1l1],  # MPEG Version 1    # reserved
    ]
    samples_per_frame = 1152  # the default frame size for mp3
    channels_per_channel_mode = [
        2,  # 00 Stereo
        2,  # 01 Joint stereo (Stereo)
        2,  # 10 Dual channel (2 mono channels)
        1,  # 11 Single channel (Mono)
    ]

    def _parse_xing_header(self, fh):
        # see: http://www.mp3-tech.org/programmer/sources/vbrheadersdk.zip
        fh.seek(4, os.SEEK_CUR)  # read over Xing header
        header_flags = struct.unpack('>i', fh.read(4))[0]
        frames = byte_count = toc = vbr_scale = None
        if header_flags & 1:  # FRAMES FLAG
            frames = struct.unpack('>i', fh.read(4))[0]
        if header_flags & 2:  # BYTES FLAG
            byte_count = struct.unpack('>i', fh.read(4))[0]
        if header_flags & 4:  # TOC FLAG
            toc = [struct.unpack('>i', fh.read(4))[0] for _ in range(100)]
        if header_flags & 8:  # VBR SCALE FLAG
            vbr_scale = struct.unpack('>i', fh.read(4))[0]
        return frames, byte_count, toc, vbr_scale

    def _determine_duration(self, fh):
        max_estimation_frames = (ID3._MAX_ESTIMATION_SEC * 44100) // ID3.samples_per_frame
        frame_size_accu = 0
        header_bytes = 4
        frames = 0  # count frames for determining mp3 duration
        bitrate_accu = 0    # add up bitrates to find average bitrate to detect
        last_bitrates = []  # CBR mp3s (multiple frames with same bitrates)
        # seek to first position after id3 tag (speedup for large header)
        fh.seek(self._bytepos_after_id3v2)
        while True:
            # reading through garbage until 11 '1' sync-bits are found
            b = fh.peek(4)
            if len(b) < 4:
                break  # EOF
            sync, conf, bitrate_freq, rest = struct.unpack('BBBB', b[0:4])
            br_id = (bitrate_freq >> 4) & 0x0F  # biterate id
            sr_id = (bitrate_freq >> 2) & 0x03  # sample rate id
            padding = 1 if bitrate_freq & 0x02 > 0 else 0
            mpeg_id = (conf >> 3) & 0x03
            layer_id = (conf >> 1) & 0x03
            channel_mode = (rest >> 6) & 0x03
            self.channels = self.channels_per_channel_mode[channel_mode]
            # check for eleven 1s, validate bitrate and sample rate
            if not b[:2] > b'\xFF\xE0' or br_id > 14 or br_id == 0 or sr_id == 3:
                idx = b.find(b'\xFF', 1)  # invalid frame, find next sync header
                if idx == -1:
                    idx = len(b)  # not found: jump over the current peek buffer
                fh.seek(max(idx, 1), os.SEEK_CUR)
                continue
            try:
                self.samplerate = ID3.samplerates[mpeg_id][sr_id]
                frame_bitrate = ID3.bitrate_by_version_by_layer[mpeg_id][layer_id][br_id]
            except (IndexError, TypeError):
                raise TinyTagException('mp3 parsing failed')
            # There might be a xing header in the first frame that contains
            # all the info we need, otherwise parse multiple frames to find the
            # accurate average bitrate
            if frames == 0 and ID3._USE_XING_HEADER:
                xing_header_offset = b.find(b'Xing')
                if xing_header_offset != -1:
                    fh.seek(xing_header_offset, os.SEEK_CUR)
                    xframes, byte_count, toc, vbr_scale = self._parse_xing_header(fh)
                    if xframes and xframes != 0 and byte_count:
                        self.duration = xframes * ID3.samples_per_frame / float(self.samplerate)
                        self.bitrate = byte_count * 8 / self.duration / 1000
                        self.audio_offset = fh.tell()
                        return
                    continue

            frames += 1  # it's most probably an mp3 frame
            bitrate_accu += frame_bitrate
            if frames == 1:
                self.audio_offset = fh.tell()
            if frames <= ID3._CBR_DETECTION_FRAME_COUNT:
                last_bitrates.append(frame_bitrate)
            fh.seek(4, os.SEEK_CUR)  # jump over peeked bytes

            frame_length = (144000 * frame_bitrate) // self.samplerate + padding
            frame_size_accu += frame_length
            # if bitrate does not change over time its probably CBR
            is_cbr = (frames == ID3._CBR_DETECTION_FRAME_COUNT and
                      len(set(last_bitrates)) == 1)
            if frames == max_estimation_frames or is_cbr:
                # try to estimate duration
                fh.seek(-128, 2)  # jump to last byte (leaving out id3v1 tag)
                audio_stream_size = fh.tell() - self.audio_offset
                est_frame_count = audio_stream_size / (frame_size_accu / float(frames))
                samples = est_frame_count * ID3.samples_per_frame
                self.duration = samples / float(self.samplerate)
                self.bitrate = bitrate_accu / frames
                return

            if frame_length > 1:  # jump over current frame body
                fh.seek(frame_length - header_bytes, os.SEEK_CUR)
        if self.samplerate:
            self.duration = frames * ID3.samples_per_frame / float(self.samplerate)

    def _parse_tag(self, fh):
        self._parse_id3v2(fh)
        if not self.has_all_tags() and self.filesize > 128:
            fh.seek(-128, os.SEEK_END)  # try parsing id3v1 in last 128 bytes
            self._parse_id3v1(fh)

    def _parse_id3v2(self, fh):
        # for info on the specs, see: http://id3.org/Developer%20Information
        header = struct.unpack('3sBBB4B', _read(fh, 10))
        tag = codecs.decode(header[0], 'ISO-8859-1')
        # check if there is an ID3v2 tag at the beginning of the file
        if tag == 'ID3':
            major, rev = header[1:3]
            if DEBUG:
                stderr('Found id3 v2.%s' % major)
            # unsync = (header[3] & 0x80) > 0
            extended = (header[3] & 0x40) > 0
            # experimental = (header[3] & 0x20) > 0
            # footer = (header[3] & 0x10) > 0
            size = self._calc_size(header[4:8], 7)
            self._bytepos_after_id3v2 = size
            parsed_size = 0
            if extended:  # just read over the extended header.
                size_bytes = struct.unpack('4B', _read(fh, 6)[0:4])
                extd_size = self._calc_size(size_bytes, 7)
                fh.seek(extd_size - 6, os.SEEK_CUR)  # jump over extended_header
            while parsed_size < size:
                frame_size = self._parse_frame(fh, id3version=major)
                if frame_size == 0:
                    break
                parsed_size += frame_size

    def _parse_id3v1(self, fh):
        if fh.read(3) == b'TAG':  # check if this is an ID3 v1 tag
            def asciidecode(x):
                return self._unpad(codecs.decode(x, 'latin1'))
            fields = fh.read(30 + 30 + 30 + 4 + 30 + 1)
            self._set_field('title', fields[:30], transfunc=asciidecode)
            self._set_field('artist', fields[30:60], transfunc=asciidecode)
            self._set_field('album', fields[60:90], transfunc=asciidecode)
            self._set_field('year', fields[90:94], transfunc=asciidecode)
            comment = fields[94:124]
            if b'\x00\x00' < comment[-2:] < b'\x01\x00':
                self._set_field('track', str(ord(comment[-1:])))
                comment = comment[:-2]
            self._set_field('comment', comment, transfunc=asciidecode)
            genre_id = ord(fields[124:125])
            if genre_id < len(ID3.ID3V1_GENRES):
                self.genre = ID3.ID3V1_GENRES[genre_id]

    def _parse_frame(self, fh, id3version=False):
        # ID3v2.2 especially ugly. see: http://id3.org/id3v2-00
        frame_header_size = 6 if id3version == 2 else 10
        frame_size_bytes = 3 if id3version == 2 else 4
        binformat = '3s3B' if id3version == 2 else '4s4B2B'
        bits_per_byte = 7 if id3version == 4 else 8  # only id3v2.4 is synchsafe
        frame_header_data = fh.read(frame_header_size)
        if len(frame_header_data) == 0:
            return 0
        frame = struct.unpack(binformat, frame_header_data)
        frame_id = self._decode_string(frame[0])
        frame_size = self._calc_size(frame[1:1 + frame_size_bytes], bits_per_byte)
        if DEBUG:
            stderr('Found Frame %s at %d-%d' % (frame_id, fh.tell(), fh.tell() + frame_size))
        if frame_size > 0:
            # flags = frame[1+frame_size_bytes:] # dont care about flags.
            if frame_id not in ID3.PARSABLE_FRAME_IDS:  # jump over unparsable frames
                fh.seek(frame_size, os.SEEK_CUR)
                return frame_size
            content = fh.read(frame_size)
            fieldname = ID3.FRAME_ID_TO_FIELD.get(frame_id)
            if fieldname:
                transfunc = self._decode_comment if fieldname == 'comment' else self._decode_string
                self._set_field(fieldname, content, transfunc)
            elif frame_id in self.IMAGE_FRAME_IDS and self._load_image:
                # See section 4.14: http://id3.org/id3v2.4.0-frames
                if frame_id == 'PIC':  # ID3 v2.2:
                    desc_end_pos = content.index(b'\x00', 1) + 1
                else:  # ID3 v2.3+
                    mimetype_end_pos = content.index(b'\x00', 1) + 1
                    desc_start_pos = mimetype_end_pos + 1  # jump over picture type
                    desc_end_pos = content.index(b'\x00', desc_start_pos) + 1
                if content[desc_end_pos:desc_end_pos + 1] == b'\x00':
                    desc_end_pos += 1  # the description ends with 1 or 2 null bytes
                self._image_data = content[desc_end_pos:]
            return frame_size
        return 0

    def _decode_comment(self, b):
        comment = self._decode_string(b)
        return comment[4:] if comment[:3] == 'eng' else comment   # remove language

    def _decode_string(self, b):
        try:  # it's not my fault, this is the spec.
            first_byte = b[:1]
            if first_byte == b'\x00':  # ISO-8859-1
                return self._unpad(codecs.decode(b[1:], 'ISO-8859-1'))
            elif first_byte == b'\x01':  # UTF-16 with BOM
                # read byte order mark to determine endianess
                encoding = 'UTF-16be' if b[1:3] == b'\xfe\xff' else 'UTF-16le'
                # strip the bom and optional null bytes
                bytestr = b[3:-1] if len(b) % 2 == 0 else b[3:]
                return self._unpad(codecs.decode(bytestr, encoding))
            elif first_byte == b'\x02':  # UTF-16LE
                # strip optional null byte, if byte count uneven
                bytestr = b[1:-1] if len(b) % 2 == 0 else b[1:]
                return self._unpad(codecs.decode(bytestr, 'UTF-16le'))
            elif first_byte == b'\x03':  # UTF-8
                return codecs.decode(b[1:], 'UTF-8')
            return self._unpad(codecs.decode(b, 'ISO-8859-1'))  # wild guess
        except UnicodeDecodeError:
            raise TinyTagException('Error decoding ID3 Tag!')

    def _calc_size(self, bytestr, bits_per_byte):
        # length of some mp3 header fields is described by 7 or 8-bit-bytes
        return reduce(lambda accu, elem: (accu << bits_per_byte) + elem, bytestr, 0)


class Ogg(TinyTag):
    def __init__(self, filehandler, filesize):
        TinyTag.__init__(self, filehandler, filesize)
        self._tags_parsed = False
        self._max_samplenum = 0  # maximum sample position ever read

    def _determine_duration(self, fh):
        MAX_PAGE_SIZE = 65536  # https://xiph.org/ogg/doc/libogg/ogg_page.html
        if not self._tags_parsed:
            self._parse_tag(fh)  # determine sample rate
            fh.seek(0)           # and rewind to start
        if self.filesize > MAX_PAGE_SIZE:
            fh.seek(-MAX_PAGE_SIZE, 2)  # go to last possible page position
        while True:
            b = fh.peek(4)
            if len(b) == 0:
                return  # EOF
            if b[:4] == b'OggS':  # look for an ogg header
                for packet in self._parse_pages(fh):
                    pass  # parse all remaining pages
                self.duration = self._max_samplenum / float(self.samplerate)
            else:
                idx = b.find(b'OggS')  # try to find header in peeked data
                seekpos = idx if idx != -1 else len(b) - 3
                fh.seek(max(seekpos, 1), os.SEEK_CUR)

    def _parse_tag(self, fh):
        page_start_pos = fh.tell()  # set audio_offest later if its audio data
        for packet in self._parse_pages(fh):
            walker = BytesIO(packet)
            if packet[0:7] == b"\x01vorbis":
                (channels, self.samplerate, max_bitrate, bitrate,
                 min_bitrate) = struct.unpack("<B4i", packet[11:28])
                if not self.audio_offset:
                    self.bitrate = bitrate / 1024.0
                    self.audio_offset = page_start_pos
            elif packet[0:7] == b"\x03vorbis":
                walker.seek(7, os.SEEK_CUR)  # jump over header name
                self._parse_vorbis_comment(walker)
            elif packet[0:8] == b'OpusHead':  # parse opus header
                # https://www.videolan.org/developers/vlc/modules/codec/opus_header.c
                # https://mf4.xiph.org/jenkins/view/opus/job/opusfile-unix/ws/doc/html/structOpusHead.html
                walker.seek(8, os.SEEK_CUR)  # jump over header name
                (version, ch, _, sr, _, _) = struct.unpack("<BBHIHB", walker.read(11))
                if (version & 0xF0) == 0:  # only major version 0 supported
                    self.channels = ch
                    self.samplerate = sr
            elif packet[0:8] == b'OpusTags':  # parse opus metadata:
                walker.seek(8, os.SEEK_CUR)  # jump over header name
                self._parse_vorbis_comment(walker)
            else:
                break
            page_start_pos = fh.tell()

    def _parse_vorbis_comment(self, fh):
        # for the spec, see: http://xiph.org/vorbis/doc/v-comment.html
        # discnumber tag based on: https://en.wikipedia.org/wiki/Vorbis_comment
        comment_type_to_attr_mapping = {
            'album': 'album',
            'albumartist': 'albumartist',
            'title': 'title',
            'artist': 'artist',
            'date': 'year',
            'tracknumber': 'track',
            'discnumber': 'disc',
            'genre': 'genre',
            'description': 'comment',
        }
        vendor_length = struct.unpack('I', fh.read(4))[0]
        fh.seek(vendor_length, os.SEEK_CUR)  # jump over vendor
        elements = struct.unpack('I', fh.read(4))[0]
        for i in range(elements):
            length = struct.unpack('I', fh.read(4))[0]
            try:
                keyvalpair = codecs.decode(fh.read(length), 'UTF-8')
            except UnicodeDecodeError:
                continue
            if '=' in keyvalpair:
                key, value = keyvalpair.split('=', 1)
                fieldname = comment_type_to_attr_mapping.get(key.lower())
                if fieldname:
                    self._set_field(fieldname, value)

    def _parse_pages(self, fh):
        # for the spec, see: https://wiki.xiph.org/Ogg
        previous_page = b''  # contains data from previous (continuing) pages
        header_data = fh.read(27)  # read ogg page header
        while len(header_data) != 0:
            header = struct.unpack('<4sBBqIIiB', header_data)
            oggs, version, flags, pos, serial, pageseq, crc, segments = header
            self._max_samplenum = max(self._max_samplenum, pos)
            if oggs != b'OggS' or version != 0:
                raise TinyTagException('Not a valid ogg file!')
            segsizes = struct.unpack('B' * segments, fh.read(segments))
            total = 0
            for segsize in segsizes:  # read all segments
                total += segsize
                if total < 255:  # less than 255 bytes means end of page
                    yield previous_page + fh.read(total)
                    previous_page = b''
                    total = 0
            if total != 0:
                if total % 255 == 0:
                    previous_page += fh.read(total)
                else:
                    yield previous_page + fh.read(total)
                    previous_page = b''
            header_data = fh.read(27)


class Wave(TinyTag):
    riff_mapping = {
        b'INAM': 'title',
        b'TITL': 'title',
        b'IART': 'artist',
        b'ICMT': 'comment',
        b'ICRD': 'year',
        b'IGNR': 'genre',
        b'TRCK': 'track',
        b'PRT1': 'track',
        b'PRT2': 'track_number',
        b'YEAR': 'year',
    }

    def __init__(self, filehandler, filesize):
        TinyTag.__init__(self, filehandler, filesize)
        self._duration_parsed = False

    def _determine_duration(self, fh):
        # see: https://ccrma.stanford.edu/courses/422/projects/WaveFormat/
        # and: https://en.wikipedia.org/wiki/WAV
        riff, size, fformat = struct.unpack('4sI4s', fh.read(12))
        if riff != b'RIFF' or fformat != b'WAVE':
            raise TinyTagException('not a wave file!')
        channels, bitdepth = 2, 16  # assume CD quality
        chunk_header = fh.read(8)
        while len(chunk_header) == 8:
            subchunkid, subchunksize = struct.unpack('4sI', chunk_header)
            if subchunkid == b'fmt ':
                _, channels, self.samplerate = struct.unpack('HHI', fh.read(8))
                _, _, bitdepth = struct.unpack('<IHH', fh.read(8))
                self.bitrate = self.samplerate * channels * bitdepth / 1024.0
            elif subchunkid == b'data':
                self.duration = float(subchunksize) / channels / self.samplerate / (bitdepth / 8)
                self.audio_offest = fh.tell() - 8  # rewind to data header
                fh.seek(subchunksize, 1)
            elif subchunkid == b'LIST':
                is_info = fh.read(4)  # check INFO header
                if is_info != b'INFO':  # jump over non-INFO sections
                    fh.seek(subchunksize - 4, os.SEEK_CUR)
                    continue
                sub_fh = BytesIO(fh.read(subchunksize - 4))
                field = sub_fh.read(4)
                while len(field):
                    data_length = struct.unpack('I', sub_fh.read(4))[0]
                    data = sub_fh.read(data_length).split(b'\x00', 1)[0]  # strip zero-byte
                    data = codecs.decode(data, 'utf-8')
                    fieldname = self.riff_mapping.get(field)
                    if fieldname:
                        self._set_field(fieldname, data)
                    field = sub_fh.read(4)
            elif subchunkid == b'id3 ' or subchunkid == b'ID3 ':
                id3 = ID3(fh, 0)
                id3._parse_id3v2(fh)
                self.update(id3)
            else:  # some other chunk, just skip the data
                fh.seek(subchunksize, 1)
            chunk_header = fh.read(8)
        self._duration_parsed = True

    def _parse_tag(self, fh):
        if not self._duration_parsed:
            self._determine_duration(fh)  # parse whole file to determine tags:(


class Flac(TinyTag):
    METADATA_STREAMINFO = 0
    METADATA_VORBIS_COMMENT = 4

    def load(self, tags, duration, image=False):
        header = self._filehandler.peek(4)
        if header[:3] == b'ID3':  # jump over ID3 header if it exists
            id3 = ID3(self._filehandler, 0)
            id3._parse_id3v2(self._filehandler)
            self.update(id3)
            header = self._filehandler.read(4)  # after ID3 should be fLaC
        if header[:4] != b'fLaC':
            raise TinyTagException('Invalid flac header')
        self._filehandler.seek(4, os.SEEK_CUR)
        self._determine_duration(self._filehandler, skip_tags=not tags)

    def _determine_duration(self, fh, skip_tags=False):
        # for spec, see https://xiph.org/flac/ogg_mapping.html
        header_data = fh.read(4)
        while len(header_data):
            meta_header = struct.unpack('B3B', header_data)
            block_type = meta_header[0] & 0x7f
            is_last_block = meta_header[0] & 0x80
            size = _bytes_to_int(meta_header[1:4])
            # http://xiph.org/flac/format.html#metadata_block_streaminfo
            if block_type == Flac.METADATA_STREAMINFO:
                stream_info_header = fh.read(size)
                if len(stream_info_header) < 34:  # invalid streaminfo
                    break
                header = struct.unpack('HH3s3s8B16s', stream_info_header)
                # From the ciph documentation:
                # py | <bits>
                # ----------------------------------------------
                # H  | <16>  The minimum block size (in samples)
                # H  | <16>  The maximum block size (in samples)
                # 3s | <24>  The minimum frame size (in bytes)
                # 3s | <24>  The maximum frame size (in bytes)
                # 8B | <20>  Sample rate in Hz.
                #    | <3>   (number of channels)-1.
                #    | <5>   (bits per sample)-1.
                #    | <36>  Total samples in stream.
                # 16s| <128> MD5 signature
                #
                min_blk, max_blk, min_frm, max_frm = header[0:4]
                min_frm = _bytes_to_int(struct.unpack('3B', min_frm))
                max_frm = _bytes_to_int(struct.unpack('3B', max_frm))
                #                 channels-
                #                          `.  bits      total samples
                # |----- samplerate -----| |-||----| |---------~   ~----|
                # 0000 0000 0000 0000 0000 0000 0000 0000 0000      0000
                # #---4---# #---5---# #---6---# #---7---# #--8-~   ~-12-#
                self.samplerate = _bytes_to_int(header[4:7]) >> 4
                self.channels = ((header[6] >> 1) & 0x07) + 1
                # bit_depth = ((header[6] & 1) << 4) + ((header[7] & 0xF0) >> 4)
                # bit_depth = (bit_depth + 1)
                total_sample_bytes = [(header[7] & 0x0F)] + list(header[8:12])
                total_samples = _bytes_to_int(total_sample_bytes)
                self.duration = float(total_samples) / self.samplerate
                if self.duration > 0:
                    self.bitrate = self.filesize / self.duration * 8 / 1024
            elif block_type == Flac.METADATA_VORBIS_COMMENT and not skip_tags:
                oggtag = Ogg(fh, 0)
                oggtag._parse_vorbis_comment(fh)
                self.update(oggtag)
            elif block_type >= 127:
                return  # invalid block type
            else:
                fh.seek(size, 1)  # seek over this block

            if is_last_block:
                break
            else:
                header_data = fh.read(4)


class Wma(TinyTag):
    ASF_CONTENT_DESCRIPTION_OBJECT = b'3&\xb2u\x8ef\xcf\x11\xa6\xd9\x00\xaa\x00b\xcel'
    ASF_EXTENDED_CONTENT_DESCRIPTION_OBJECT = b'@\xa4\xd0\xd2\x07\xe3\xd2\x11\x97\xf0\x00\xa0\xc9^\xa8P'
    STREAM_BITRATE_PROPERTIES_OBJECT = b'\xceu\xf8{\x8dF\xd1\x11\x8d\x82\x00`\x97\xc9\xa2\xb2'
    ASF_FILE_PROPERTY_OBJECT = b'\xa1\xdc\xab\x8cG\xa9\xcf\x11\x8e\xe4\x00\xc0\x0c Se'
    ASF_STREAM_PROPERTIES_OBJECT = b'\x91\x07\xdc\xb7\xb7\xa9\xcf\x11\x8e\xe6\x00\xc0\x0c Se'
    STREAM_TYPE_ASF_AUDIO_MEDIA = b'@\x9ei\xf8M[\xcf\x11\xa8\xfd\x00\x80_\\D+'
    # see:
    # http://web.archive.org/web/20131203084402/http://msdn.microsoft.com/en-us/library/bb643323.aspx
    # and (japanese, but none the less helpful)
    # http://uguisu.skr.jp/Windows/format_asf.html

    def __init__(self, filehandler, filesize):
        TinyTag.__init__(self, filehandler, filesize)
        self.__tag_parsed = False

    def _determine_duration(self, fh):
        if not self.__tag_parsed:
            self._parse_tag(fh)

    def read_blocks(self, fh, blocks):
        # blocks are a list(tuple('fieldname', byte_count, cast_int), ...)
        decoded = {}
        for block in blocks:
            val = fh.read(block[1])
            if block[2]:
                val = _bytes_to_int_le(val)
            decoded[block[0]] = val
        return decoded

    def __bytes_to_guid(self, obj_id_bytes):
        return '-'.join([
            hex(_bytes_to_int_le(obj_id_bytes[:-12]))[2:].zfill(6),
            hex(_bytes_to_int_le(obj_id_bytes[-12:-10]))[2:].zfill(4),
            hex(_bytes_to_int_le(obj_id_bytes[-10:-8]))[2:].zfill(4),
            hex(_bytes_to_int(obj_id_bytes[-8:-6]))[2:].zfill(4),
            hex(_bytes_to_int(obj_id_bytes[-6:]))[2:].zfill(12),
        ])

    def __decode_string(self, bytestring):
        return self._unpad(codecs.decode(bytestring, 'utf-16'))

    def __decode_ext_desc(self, value_type, value):
        """ decode ASF_EXTENDED_CONTENT_DESCRIPTION_OBJECT values"""
        if value_type == 0:  # Unicode string
            return self.__decode_string(value)
        elif value_type == 1:  # BYTE array
            return value
        elif 1 < value_type < 6:  # DWORD / QWORD / WORD
            return _bytes_to_int_le(value)

    def _parse_tag(self, fh):
        self.__tag_parsed = True
        guid = fh.read(16)  # 128 bit GUID
        if guid != b'0&\xb2u\x8ef\xcf\x11\xa6\xd9\x00\xaa\x00b\xcel':
            return  # not a valid ASF container! see: http://www.garykessler.net/library/file_sigs.html
        struct.unpack('Q', fh.read(8))[0]
        struct.unpack('I', fh.read(4))[0]
        if fh.read(2) != b'\x01\x02':
            # http://web.archive.org/web/20131203084402/http://msdn.microsoft.com/en-us/library/bb643323.aspx#_Toc521913958
            return  # not a valid asf header!
        while True:
            object_id = fh.read(16)
            object_size = _bytes_to_int_le(fh.read(8))
            if object_size == 0 or object_size > self.filesize:
                break  # invalid object, stop parsing.
            if object_id == Wma.ASF_CONTENT_DESCRIPTION_OBJECT:
                len_blocks = self.read_blocks(fh, [
                    ('title_length', 2, True),
                    ('author_length', 2, True),
                    ('copyright_length', 2, True),
                    ('description_length', 2, True),
                    ('rating_length', 2, True),
                ])
                data_blocks = self.read_blocks(fh, [
                    ('title', len_blocks['title_length'], False),
                    ('artist', len_blocks['author_length'], False),
                    ('', len_blocks['copyright_length'], True),
                    ('comment', len_blocks['description_length'], False),
                    ('', len_blocks['rating_length'], True),
                ])
                for field_name, bytestring in data_blocks.items():
                    if field_name:
                        self._set_field(field_name, bytestring, self.__decode_string)
            elif object_id == Wma.ASF_EXTENDED_CONTENT_DESCRIPTION_OBJECT:
                mapping = {
                    'WM/TrackNumber': 'track',
                    'WM/PartOfSet': 'disc',
                    'WM/Year': 'year',
                    'WM/AlbumArtist': 'albumartist',
                    'WM/Genre': 'genre',
                    'WM/AlbumTitle': 'album',
                }
                # see: http://web.archive.org/web/20131203084402/http://msdn.microsoft.com/en-us/library/bb643323.aspx#_Toc509555195
                descriptor_count = _bytes_to_int_le(fh.read(2))
                for _ in range(descriptor_count):
                    name_len = _bytes_to_int_le(fh.read(2))
                    name = self.__decode_string(fh.read(name_len))
                    value_type = _bytes_to_int_le(fh.read(2))
                    value_len = _bytes_to_int_le(fh.read(2))
                    value = fh.read(value_len)
                    field_name = mapping.get(name)
                    if field_name:
                        field_value = self.__decode_ext_desc(value_type, value)
                        self._set_field(field_name, field_value)
            elif object_id == Wma.ASF_FILE_PROPERTY_OBJECT:
                blocks = self.read_blocks(fh, [
                    ('file_id', 16, False),
                    ('file_size', 8, False),
                    ('creation_date', 8, True),
                    ('data_packets_count', 8, True),
                    ('play_duration', 8, True),
                    ('send_duration', 8, True),
                    ('preroll', 8, True),
                    ('flags', 4, False),
                    ('minimum_data_packet_size', 4, True),
                    ('maximum_data_packet_size', 4, True),
                    ('maximum_bitrate', 4, False),
                ])
                self.duration = blocks.get('play_duration') / float(10000000)
            elif object_id == Wma.ASF_STREAM_PROPERTIES_OBJECT:
                blocks = self.read_blocks(fh, [
                    ('stream_type', 16, False),
                    ('error_correction_type', 16, False),
                    ('time_offset', 8, True),
                    ('type_specific_data_length', 4, True),
                    ('error_correction_data_length', 4, True),
                    ('flags', 2, True),
                    ('reserved', 4, False)
                ])
                already_read = 0
                if blocks['stream_type'] == Wma.STREAM_TYPE_ASF_AUDIO_MEDIA:
                    stream_info = self.read_blocks(fh, [
                        ('codec_id_format_tag', 2, True),
                        ('number_of_channels', 2, True),
                        ('samples_per_second', 4, True),
                        ('avg_bytes_per_second', 4, True),
                        ('block_alignment', 2, True),
                        ('bits_per_sample', 2, True),
                    ])
                    self.samplerate = stream_info['samples_per_second']
                    self.bitrate = stream_info['avg_bytes_per_second'] * 8 / float(1000)
                    already_read = 16
                fh.seek(blocks['type_specific_data_length'] - already_read, os.SEEK_CUR)
                fh.seek(blocks['error_correction_data_length'], os.SEEK_CUR)
            else:
                fh.seek(object_size - 24, os.SEEK_CUR)  # read over onknown object ids<|MERGE_RESOLUTION|>--- conflicted
+++ resolved
@@ -90,16 +90,6 @@
         self._load_image = False
         self._image_data = None
 
-<<<<<<< HEAD
-    def get_image(self):
-        return self._image_data
-
-    def has_all_tags(self):
-        """check if all tags are already defined. Useful for ID3 tags
-        since multiple kinds of tags can be in one audio file"""
-        return all((self.track, self.track_total, self.title, self.artist,
-                    self.album, self.albumartist, self.year, self.genre))
-=======
     def as_dict(self):
         return {k: v for k, v in self.__dict__.items() if not k.startswith('_')}
 
@@ -125,7 +115,6 @@
                 return tagclass
         if exception:
             raise TinyTagException('No tag reader found to support filetype! ')
->>>>>>> 9c067090
 
     @classmethod
     def get(cls, filename, tags=True, duration=True, image=False):
@@ -324,16 +313,16 @@
         # see: http://atomicparsley.sourceforge.net/mpeg-4files.html
         b'\xa9alb': {b'data': Parser.make_data_atom_parser('album')},
         b'\xa9ART': {b'data': Parser.make_data_atom_parser('artist')},
-        b'aART': {b'data': Parser.make_data_atom_parser('albumartist')},
+        b'aART':    {b'data': Parser.make_data_atom_parser('albumartist')},
         # b'cpil':    {b'data': Parser.make_data_atom_parser('compilation')},
         b'\xa9cmt': {b'data': Parser.make_data_atom_parser('comment')},
-        b'disk': {b'data': Parser.make_number_parser('disc', 'disc_total')},
+        b'disk':    {b'data': Parser.make_number_parser('disc', 'disc_total')},
         # b'\xa9wrt': {b'data': Parser.make_data_atom_parser('composer')},
         b'\xa9day': {b'data': Parser.make_data_atom_parser('year')},
         b'\xa9gen': {b'data': Parser.make_data_atom_parser('genre')},
-        b'gnre': {b'data': Parser.parse_id3v1_genre},
+        b'gnre':    {b'data': Parser.parse_id3v1_genre},
         b'\xa9nam': {b'data': Parser.make_data_atom_parser('title')},
-        b'trkn': {b'data': Parser.make_number_parser('track', 'track_total')},
+        b'trkn':    {b'data': Parser.make_number_parser('track', 'track_total')},
     }}}}}
 
     # see: https://developer.apple.com/library/mac/documentation/QuickTime/QTFF/QTFFChap3/qtff3.html
@@ -405,12 +394,12 @@
 class ID3(TinyTag):
     FRAME_ID_TO_FIELD = {  # Mapping from Frame ID to a field of the TinyTag
         'COMM': 'comment', 'COM': 'comment',
-        'TRCK': 'track', 'TRK': 'track',
-        'TYER': 'year', 'TYE': 'year',
-        'TALB': 'album', 'TAL': 'album',
+        'TRCK': 'track',  'TRK': 'track',
+        'TYER': 'year',   'TYE': 'year',
+        'TALB': 'album',  'TAL': 'album',
         'TPE1': 'artist', 'TP1': 'artist',
-        'TIT2': 'title', 'TT2': 'title',
-        'TCON': 'genre', 'TPOS': 'disc',
+        'TIT2': 'title',  'TT2': 'title',
+        'TCON': 'genre',  'TPOS': 'disc',
         'TPE2': 'albumartist',
     }
     IMAGE_FRAME_IDS = set(['APIC', 'PIC'])
@@ -595,7 +584,9 @@
 
     def _parse_tag(self, fh):
         self._parse_id3v2(fh)
-        if not self.has_all_tags() and self.filesize > 128:
+        has_all_tags = all((self.track, self.track_total, self.title,
+            self.artist, self.album, self.albumartist, self.year, self.genre))
+        if not has_all_tags and self.filesize > 128:
             fh.seek(-128, os.SEEK_END)  # try parsing id3v1 in last 128 bytes
             self._parse_id3v1(fh)
 
@@ -914,7 +905,7 @@
             if block_type == Flac.METADATA_STREAMINFO:
                 stream_info_header = fh.read(size)
                 if len(stream_info_header) < 34:  # invalid streaminfo
-                    break
+                    return
                 header = struct.unpack('HH3s3s8B16s', stream_info_header)
                 # From the ciph documentation:
                 # py | <bits>
@@ -928,12 +919,10 @@
                 #    | <5>   (bits per sample)-1.
                 #    | <36>  Total samples in stream.
                 # 16s| <128> MD5 signature
-                #
                 min_blk, max_blk, min_frm, max_frm = header[0:4]
                 min_frm = _bytes_to_int(struct.unpack('3B', min_frm))
                 max_frm = _bytes_to_int(struct.unpack('3B', max_frm))
-                #                 channels-
-                #                          `.  bits      total samples
+                #                 channels--.  bits      total samples
                 # |----- samplerate -----| |-||----| |---------~   ~----|
                 # 0000 0000 0000 0000 0000 0000 0000 0000 0000      0000
                 # #---4---# #---5---# #---6---# #---7---# #--8-~   ~-12-#
@@ -956,9 +945,8 @@
                 fh.seek(size, 1)  # seek over this block
 
             if is_last_block:
-                break
-            else:
-                header_data = fh.read(4)
+                return
+            header_data = fh.read(4)
 
 
 class Wma(TinyTag):
