#!/usr/bin/env python
# -*- coding: utf-8 -*-

# tinytag - an audio meta info reader
# Copyright (c) 2014-2022 Tom Wallroth
#
# Sources on github:
# http://github.com/devsnd/tinytag/

# MIT License

# Copyright (c) 2014-2022 Tom Wallroth

# Permission is hereby granted, free of charge, to any person obtaining a copy
# of this software and associated documentation files (the "Software"), to deal
# in the Software without restriction, including without limitation the rights
# to use, copy, modify, merge, publish, distribute, sublicense, and/or sell
# copies of the Software, and to permit persons to whom the Software is
# furnished to do so, subject to the following conditions:

# The above copyright notice and this permission notice shall be included in all
# copies or substantial portions of the Software.

# THE SOFTWARE IS PROVIDED "AS IS", WITHOUT WARRANTY OF ANY KIND, EXPRESS OR
# IMPLIED, INCLUDING BUT NOT LIMITED TO THE WARRANTIES OF MERCHANTABILITY,
# FITNESS FOR A PARTICULAR PURPOSE AND NONINFRINGEMENT. IN NO EVENT SHALL THE
# AUTHORS OR COPYRIGHT HOLDERS BE LIABLE FOR ANY CLAIM, DAMAGES OR OTHER
# LIABILITY, WHETHER IN AN ACTION OF CONTRACT, TORT OR OTHERWISE, ARISING FROM,
# OUT OF OR IN CONNECTION WITH THE SOFTWARE OR THE USE OR OTHER DEALINGS IN THE
# SOFTWARE.


from __future__ import division, print_function
from chunk import Chunk
from collections import OrderedDict, defaultdict
try:
    from collections.abc import MutableMapping
except ImportError:
    from collections import MutableMapping
from functools import reduce
from io import BytesIO
import aifc
import codecs
import io
import json
import operator
import os
import re
import struct
import sys

DEBUG = os.environ.get('DEBUG', False)  # some of the parsers can print debug info


class TinyTagException(LookupError):  # inherit LookupError for backwards compat
    pass


def _read(fh, nbytes):  # helper function to check if we haven't reached EOF
    b = fh.read(nbytes)
    if len(b) < nbytes:
        raise TinyTagException('Unexpected end of file')
    return b


def stderr(*args):
    sys.stderr.write('%s\n' % ' '.join(repr(arg) for arg in args))
    sys.stderr.flush()


def _bytes_to_int_le(b):
    fmt = {1: '<B', 2: '<H', 4: '<I', 8: '<Q'}.get(len(b))
    return struct.unpack(fmt, b)[0] if fmt is not None else 0


def _bytes_to_int(b):
    return reduce(lambda accu, elem: (accu << 8) + elem, b, 0)


class TinyTag(object):
    def __init__(self, filehandler, filesize, ignore_errors=False):
        # This is required for compatibility between python2 and python3
        # in python2 there is a difference between `str` and `unicode`
        # whereas in python3 everything every string is `unicode` by default and
        # the type `unicode` is deprecated
        if type(filehandler).__name__ in ('str', 'unicode'):
            raise Exception('Use `TinyTag.get(filepath)` instead of `TinyTag(filepath)`')
        self._filehandler = filehandler
        self._filename = None  # for debugging purposes
        self._default_encoding = None  # allow override for some file formats
        self.filesize = filesize
        self.album = None
        self.albumartist = None
        self.artist = None
        self.audio_offset = None
        self.bitrate = None
        self.channels = None
        self.comment = None
        self.composer = None
        self.disc = None
        self.disc_total = None
        self.duration = None
        self.extra = defaultdict(lambda: None)
        self.genre = None
        self.samplerate = None
        self.bitdepth = None
        self.title = None
        self.track = None
        self.track_total = None
        self.year = None
        self._parse_tags = True
        self._load_image = False
        self._image_data = None
        self._ignore_errors = ignore_errors

    def as_dict(self):
        return {k: v for k, v in self.__dict__.items() if not k.startswith('_')}

    @classmethod
    def is_supported(cls, filename):
        return cls._get_parser_for_filename(filename) is not None

    def get_image(self):
        return self._image_data

    @classmethod
    def _get_parser_for_filename(cls, filename):
        mapping = {
            (b'.mp1', b'.mp2', b'.mp3'): ID3,
            (b'.oga', b'.ogg', b'.opus'): Ogg,
            (b'.wav',): Wave,
            (b'.flac',): Flac,
            (b'.wma',): Wma,
            (b'.m4b', b'.m4a', b'.m4r', b'.m4v', b'.mp4', b'.aax', b'.aaxc'): MP4,
            (b'.aiff', b'.aifc', b'.aif', b'.afc'): Aiff,
        }
        if not isinstance(filename, bytes):  # convert filename to binary
            filename = filename.encode('ASCII', errors='ignore').lower()
        for ext, tagclass in mapping.items():
            if filename.endswith(ext):
                return tagclass

    @classmethod
    def _get_parser_for_file_handle(cls, fh):
        # https://en.wikipedia.org/wiki/List_of_file_signatures
        magic_bytes_mapping = {
            b'^ID3': ID3,
            b'^\xff\xfb': ID3,
            b'^OggS': Ogg,
            b'^RIFF....WAVE': Wave,
            b'^fLaC': Flac,
            b'^\x30\x26\xB2\x75\x8E\x66\xCF\x11\xA6\xD9\x00\xAA\x00\x62\xCE\x6C': Wma,
            b'....ftypM4A': MP4,  # https://www.file-recovery.com/m4a-signature-format.htm
<<<<<<< HEAD
            b'....ftypaaxc': MP4,
            b'....ftypaax': MP4,
=======
            b'....ftypaax': MP4,  # Audible proprietary M4A container
            b'....ftypaaxc': MP4,  # Audible proprietary M4A container
>>>>>>> a3a4335d
            b'\xff\xf1': MP4,  # https://www.garykessler.net/library/file_sigs.html
            b'^FORM....AIFF': Aiff,
            b'^FORM....AIFC': Aiff,
        }
        header = fh.peek(max(len(sig) for sig in magic_bytes_mapping))
        for magic, parser in magic_bytes_mapping.items():
            if re.match(magic, header):
                return parser

    @classmethod
    def get_parser_class(cls, filename, filehandle):
        if cls != TinyTag:  # if `get` is invoked on TinyTag, find parser by ext
            return cls  # otherwise use the class on which `get` was invoked
        parser_class = cls._get_parser_for_filename(filename)
        if parser_class is not None:
            return parser_class
        # try determining the file type by magic byte header
        parser_class = cls._get_parser_for_file_handle(filehandle)
        if parser_class is not None:
            return parser_class
        raise TinyTagException('No tag reader found to support filetype! ')

    @classmethod
    def get(cls, filename, tags=True, duration=True, image=False, ignore_errors=False,
            encoding=None):
        try:  # cast pathlib.Path to str
            import pathlib
            if isinstance(filename, pathlib.Path):
                filename = str(filename.absolute())
        except ImportError:
            pass
        else:
            filename = os.path.expanduser(filename)
        size = os.path.getsize(filename)
        if not size > 0:
            return TinyTag(None, 0)
        with io.open(filename, 'rb') as af:
            parser_class = cls.get_parser_class(filename, af)
            tag = parser_class(af, size, ignore_errors=ignore_errors)
            tag._filename = filename
            tag._default_encoding = encoding
            tag.load(tags=tags, duration=duration, image=image)
            tag.extra = dict(tag.extra)  # turn default dict into dict so that it can throw KeyError
            return tag

    def __str__(self):
        return json.dumps(OrderedDict(sorted(self.as_dict().items())))

    def __repr__(self):
        return str(self)

    def load(self, tags, duration, image=False):
        self._parse_tags = tags
        self._load_image = image
        if tags:
            self._parse_tag(self._filehandler)
        if duration:
            if tags:  # rewind file if the tags were already parsed
                self._filehandler.seek(0)
            self._determine_duration(self._filehandler)

    def _set_field(self, fieldname, value, overwrite=True):
        """convenience function to set fields of the tinytag by name"""
        write_dest = self  # write into the TinyTag by default
        get_func = getattr
        set_func = setattr
        is_extra = fieldname.startswith('extra.')  # but if it's marked as extra field
        if is_extra:
            fieldname = fieldname[6:]
            write_dest = self.extra  # write into the extra field instead
            get_func = operator.getitem
            set_func = operator.setitem
        if get_func(write_dest, fieldname):  # do not overwrite existing data
            return
        if DEBUG:
            stderr('Setting field "%s" to "%s"' % (fieldname, value))
        if fieldname == 'genre':
            genre_id = 255
            if value.isdigit():  # funky: id3v1 genre hidden in a id3v2 field
                genre_id = int(value)
            else:  # funkier: the TCO may contain genres in parens, e.g. '(13)'
                if value[:1] == '(' and value[-1:] == ')' and value[1:-1].isdigit():
                    genre_id = int(value[1:-1])
            if 0 <= genre_id < len(ID3.ID3V1_GENRES):
                value = ID3.ID3V1_GENRES[genre_id]
        if fieldname in ("track", "disc", "track_total", "disc_total"):
            # Converting to string for type consistency
            value = str(value)
        mapping = [(fieldname, value)]
        if fieldname in ("track", "disc"):
            if type(value).__name__ in ('str', 'unicode') and '/' in value:
                value, total = value.split('/')[:2]
                mapping = [(fieldname, str(value)), ("%s_total" % fieldname, str(total))]
        for k, v in mapping:
            if overwrite or not get_func(write_dest, k):
                set_func(write_dest, k, v)

    def _determine_duration(self, fh):
        raise NotImplementedError()

    def _parse_tag(self, fh):
        raise NotImplementedError()

    def update(self, other):
        # update the values of this tag with the values from another tag
        for key in ['track', 'track_total', 'title', 'artist',
                    'album', 'albumartist', 'year', 'duration',
                    'genre', 'disc', 'disc_total', 'comment', 'composer']:
            if not getattr(self, key) and getattr(other, key):
                setattr(self, key, getattr(other, key))

    @staticmethod
    def _unpad(s):
        # strings in mp3 and asf *may* be terminated with a zero byte at the end
        return s.replace('\x00', '')


class MP4(TinyTag):
    # https://developer.apple.com/library/mac/documentation/QuickTime/QTFF/Metadata/Metadata.html
    # https://developer.apple.com/library/mac/documentation/QuickTime/QTFF/QTFFChap2/qtff2.html

    class Parser:
        # https://developer.apple.com/library/mac/documentation/QuickTime/QTFF/Metadata/Metadata.html#//apple_ref/doc/uid/TP40000939-CH1-SW34
        ATOM_DECODER_BY_TYPE = {
            0: lambda x: x,  # 'reserved',
            1: lambda x: codecs.decode(x, 'utf-8', 'replace'),   # UTF-8
            2: lambda x: codecs.decode(x, 'utf-16', 'replace'),  # UTF-16
            3: lambda x: codecs.decode(x, 's/jis', 'replace'),   # S/JIS
            # 16: duration in millis
            13: lambda x: x,  # JPEG
            14: lambda x: x,  # PNG
            21: lambda x: struct.unpack('>b', x)[0],  # BE Signed int
            22: lambda x: struct.unpack('>B', x)[0],  # BE Unsigned int
            23: lambda x: struct.unpack('>f', x)[0],  # BE Float32
            24: lambda x: struct.unpack('>d', x)[0],  # BE Float64
            # 27: lambda x: x,  # BMP
            # 28: lambda x: x,  # QuickTime Metadata atom
            65: lambda x: struct.unpack('b', x)[0],   # 8-bit Signed int
            66: lambda x: struct.unpack('>h', x)[0],  # BE 16-bit Signed int
            67: lambda x: struct.unpack('>i', x)[0],  # BE 32-bit Signed int
            74: lambda x: struct.unpack('>q', x)[0],  # BE 64-bit Signed int
            75: lambda x: struct.unpack('B', x)[0],   # 8-bit Unsigned int
            76: lambda x: struct.unpack('>H', x)[0],  # BE 16-bit Unsigned int
            77: lambda x: struct.unpack('>I', x)[0],  # BE 32-bit Unsigned int
            78: lambda x: struct.unpack('>Q', x)[0],  # BE 64-bit Unsigned int
        }

        @classmethod
        def make_data_atom_parser(cls, fieldname):
            def parse_data_atom(data_atom):
                data_type = struct.unpack('>I', data_atom[:4])[0]
                conversion = cls.ATOM_DECODER_BY_TYPE.get(data_type)
                if conversion is None:
                    stderr('Cannot convert data type: %s' % data_type)
                    return {}  # don't know how to convert data atom
                # skip header & null-bytes, convert rest
                return {fieldname: conversion(data_atom[8:])}
            return parse_data_atom

        @classmethod
        def make_number_parser(cls, fieldname1, fieldname2):
            def _(data_atom):
                number_data = data_atom[8:14]
                numbers = struct.unpack('>HHH', number_data)
                # for some reason the first number is always irrelevant.
                return {fieldname1: numbers[1], fieldname2: numbers[2]}
            return _

        @classmethod
        def parse_id3v1_genre(cls, data_atom):
            # dunno why the genre is offset by -1 but that's how mutagen does it
            idx = struct.unpack('>H', data_atom[8:])[0] - 1
            if idx < len(ID3.ID3V1_GENRES):
                return {'genre': ID3.ID3V1_GENRES[idx]}
            return {'genre': None}

        @classmethod
        def read_extended_descriptor(cls, esds_atom):
            for i in range(4):
                if esds_atom.read(1) != b'\x80':
                    break

        @classmethod
        def parse_audio_sample_entry_mp4a(cls, data):
            # this atom also contains the esds atom:
            # https://ffmpeg.org/doxygen/0.6/mov_8c-source.html
            # http://xhelmboyx.tripod.com/formats/mp4-layout.txt
            # http://sasperger.tistory.com/103
            datafh = BytesIO(data)
            datafh.seek(16, os.SEEK_CUR)  # jump over version and flags
            channels = struct.unpack('>H', datafh.read(2))[0]
            datafh.seek(2, os.SEEK_CUR)   # jump over bit_depth
            datafh.seek(2, os.SEEK_CUR)   # jump over QT compr id & pkt size
            sr = struct.unpack('>I', datafh.read(4))[0]

            # ES Description Atom
            esds_atom_size = struct.unpack('>I', data[28:32])[0]
            esds_atom = BytesIO(data[36:36 + esds_atom_size])
            esds_atom.seek(5, os.SEEK_CUR)   # jump over version, flags and tag

            # ES Descriptor
            cls.read_extended_descriptor(esds_atom)
            esds_atom.seek(4, os.SEEK_CUR)   # jump over ES id, flags and tag

            # Decoder Config Descriptor
            cls.read_extended_descriptor(esds_atom)
            esds_atom.seek(9, os.SEEK_CUR)
            avg_br = struct.unpack('>I', esds_atom.read(4))[0] / 1000  # kbit/s
            return {'channels': channels, 'samplerate': sr, 'bitrate': avg_br}

        @classmethod
        def parse_audio_sample_entry_alac(cls, data):
            # https://github.com/macosforge/alac/blob/master/ALACMagicCookieDescription.txt
            alac_atom_size = struct.unpack('>I', data[28:32])[0]
            alac_atom = BytesIO(data[36:36 + alac_atom_size])
            alac_atom.seek(9, os.SEEK_CUR)
            bitdepth = struct.unpack('b', alac_atom.read(1))[0]
            alac_atom.seek(3, os.SEEK_CUR)
            channels = struct.unpack('b', alac_atom.read(1))[0]
            alac_atom.seek(6, os.SEEK_CUR)
            avg_br = struct.unpack('>I', alac_atom.read(4))[0] / 1000  # kbit/s
            sr = struct.unpack('>I', alac_atom.read(4))[0]
            return {'channels': channels, 'samplerate': sr, 'bitrate': avg_br, 'bitdepth': bitdepth}

        @classmethod
        def parse_mvhd(cls, data):
            # http://stackoverflow.com/a/3639993/1191373
            walker = BytesIO(data)
            version = struct.unpack('b', walker.read(1))[0]
            walker.seek(3, os.SEEK_CUR)  # jump over flags
            if version == 0:  # uses 32 bit integers for timestamps
                walker.seek(8, os.SEEK_CUR)  # jump over create & mod times
                time_scale = struct.unpack('>I', walker.read(4))[0]
                duration = struct.unpack('>I', walker.read(4))[0]
            else:  # version == 1:  # uses 64 bit integers for timestamps
                walker.seek(16, os.SEEK_CUR)  # jump over create & mod times
                time_scale = struct.unpack('>I', walker.read(4))[0]
                duration = struct.unpack('>q', walker.read(8))[0]
            return {'duration': duration / time_scale}

        @classmethod
        def debug_atom(cls, data):
            stderr(data)  # use this function to inspect atoms in an atom tree
            return {}

    # The parser tree: Each key is an atom name which is traversed if existing.
    # Leaves of the parser tree are callables which receive the atom data.
    # callables return {fieldname: value} which is updates the TinyTag.
    META_DATA_TREE = {b'moov': {b'udta': {b'meta': {b'ilst': {
        # see: http://atomicparsley.sourceforge.net/mpeg-4files.html
        # and: https://metacpan.org/dist/Image-ExifTool/source/lib/Image/ExifTool/QuickTime.pm#L3093
        b'\xa9ART': {b'data': Parser.make_data_atom_parser('artist')},
        b'\xa9alb': {b'data': Parser.make_data_atom_parser('album')},
        b'\xa9cmt': {b'data': Parser.make_data_atom_parser('comment')},
        # need test-data for this
        # b'cpil':   {b'data': Parser.make_data_atom_parser('extra.compilation')},
        b'\xa9day': {b'data': Parser.make_data_atom_parser('year')},
        # need test-data for this
        # b'\xa9des': {b'data': Parser.make_data_atom_parser('description')},
        b'\xa9gen': {b'data': Parser.make_data_atom_parser('genre')},
        b'\xa9lyr': {b'data': Parser.make_data_atom_parser('extra.lyrics')},
        b'\xa9mvn': {b'data': Parser.make_data_atom_parser('movement')},
        b'\xa9nam': {b'data': Parser.make_data_atom_parser('title')},
        b'\xa9wrt': {b'data': Parser.make_data_atom_parser('composer')},
        b'aART': {b'data': Parser.make_data_atom_parser('albumartist')},
        b'cprt': {b'data': Parser.make_data_atom_parser('extra.copyright')},
        # need test-data for this
        # b'desc': {b'data': Parser.make_data_atom_parser('extra.description')},
        b'disk': {b'data': Parser.make_number_parser('disc', 'disc_total')},
        b'gnre': {b'data': Parser.parse_id3v1_genre},
        b'trkn': {b'data': Parser.make_number_parser('track', 'track_total')},
        # need test-data for this
        # b'tmpo': {b'data': Parser.make_data_atom_parser('extra.bmp')},
    }}}}}

    # see: https://developer.apple.com/library/mac/documentation/QuickTime/QTFF/QTFFChap3/qtff3.html
    AUDIO_DATA_TREE = {
        b'moov': {
            b'mvhd': Parser.parse_mvhd,
            b'trak': {b'mdia': {b"minf": {b"stbl": {b"stsd": {
                b'mp4a': Parser.parse_audio_sample_entry_mp4a,
                b'alac': Parser.parse_audio_sample_entry_alac
            }}}}}
        }
    }

    IMAGE_DATA_TREE = {b'moov': {b'udta': {b'meta': {b'ilst': {
        b'covr': {b'data': Parser.make_data_atom_parser('_image_data')},
    }}}}}

    VERSIONED_ATOMS = {b'meta', b'stsd'}  # those have an extra 4 byte header
    FLAGGED_ATOMS = {b'stsd'}  # these also have an extra 4 byte header

    def _determine_duration(self, fh):
        self._traverse_atoms(fh, path=self.AUDIO_DATA_TREE)

    def _parse_tag(self, fh):
        self._traverse_atoms(fh, path=self.META_DATA_TREE)
        if self._load_image:           # A bit inefficient, we rewind the file
            self._filehandler.seek(0)  # to parse it again for the image
            self._traverse_atoms(fh, path=self.IMAGE_DATA_TREE)

    def _traverse_atoms(self, fh, path, stop_pos=None, curr_path=None):
        header_size = 8
        atom_header = fh.read(header_size)
        while len(atom_header) == header_size:
            atom_size = struct.unpack('>I', atom_header[:4])[0] - header_size
            atom_type = atom_header[4:]
            if curr_path is None:  # keep track how we traversed in the tree
                curr_path = [atom_type]
            if atom_size <= 0:  # empty atom, jump to next one
                atom_header = fh.read(header_size)
                continue
            if DEBUG:
                stderr('%s pos: %d atom: %s len: %d' %
                       (' ' * 4 * len(curr_path), fh.tell() - header_size, atom_type,
                        atom_size + header_size))
            if atom_type in self.VERSIONED_ATOMS:  # jump atom version for now
                fh.seek(4, os.SEEK_CUR)
            if atom_type in self.FLAGGED_ATOMS:  # jump atom flags for now
                fh.seek(4, os.SEEK_CUR)
            sub_path = path.get(atom_type, None)
            # if the path leaf is a dict, traverse deeper into the tree:
            if issubclass(type(sub_path), MutableMapping):
                atom_end_pos = fh.tell() + atom_size
                self._traverse_atoms(fh, path=sub_path, stop_pos=atom_end_pos,
                                     curr_path=curr_path + [atom_type])
            # if the path-leaf is a callable, call it on the atom data
            elif callable(sub_path):
                for fieldname, value in sub_path(fh.read(atom_size)).items():
                    if DEBUG:
                        stderr(' ' * 4 * len(curr_path), 'FIELD: ', fieldname)
                    if fieldname:
                        self._set_field(fieldname, value)
            # if no action was specified using dict or callable, jump over atom
            else:
                fh.seek(atom_size, os.SEEK_CUR)
            # check if we have reached the end of this branch:
            if stop_pos and fh.tell() >= stop_pos:
                return  # return to parent (next parent node in tree)
            atom_header = fh.read(header_size)  # read next atom


class ID3(TinyTag):
    FRAME_ID_TO_FIELD = {  # Mapping from Frame ID to a field of the TinyTag
        'COMM': 'comment', 'COM': 'comment',
        'TRCK': 'track', 'TRK': 'track',
        'TYER': 'year', 'TYE': 'year', 'TDRC': 'year',
        'TALB': 'album', 'TAL': 'album',
        'TPE1': 'artist', 'TP1': 'artist',
        'TIT2': 'title', 'TT2': 'title',
        'TCON': 'genre', 'TCO': 'genre',
        'TPOS': 'disc',
        'TPE2': 'albumartist', 'TCOM': 'composer',
        'WXXX': 'extra.url',
        'TSRC': 'extra.isrc',
        'TXXX': 'extra.text',
        'TKEY': 'extra.initial_key',
        'USLT': 'extra.lyrics',
    }
    IMAGE_FRAME_IDS = {'APIC', 'PIC'}
    PARSABLE_FRAME_IDS = set(FRAME_ID_TO_FIELD.keys()).union(IMAGE_FRAME_IDS)
    _MAX_ESTIMATION_SEC = 30
    _CBR_DETECTION_FRAME_COUNT = 5
    _USE_XING_HEADER = True  # much faster, but can be deactivated for testing

    ID3V1_GENRES = [
        'Blues', 'Classic Rock', 'Country', 'Dance', 'Disco',
        'Funk', 'Grunge', 'Hip-Hop', 'Jazz', 'Metal', 'New Age', 'Oldies',
        'Other', 'Pop', 'R&B', 'Rap', 'Reggae', 'Rock', 'Techno', 'Industrial',
        'Alternative', 'Ska', 'Death Metal', 'Pranks', 'Soundtrack',
        'Euro-Techno', 'Ambient', 'Trip-Hop', 'Vocal', 'Jazz+Funk', 'Fusion',
        'Trance', 'Classical', 'Instrumental', 'Acid', 'House', 'Game',
        'Sound Clip', 'Gospel', 'Noise', 'AlternRock', 'Bass', 'Soul', 'Punk',
        'Space', 'Meditative', 'Instrumental Pop', 'Instrumental Rock',
        'Ethnic', 'Gothic', 'Darkwave', 'Techno-Industrial', 'Electronic',
        'Pop-Folk', 'Eurodance', 'Dream', 'Southern Rock', 'Comedy', 'Cult',
        'Gangsta', 'Top 40', 'Christian Rap', 'Pop/Funk', 'Jungle',
        'Native American', 'Cabaret', 'New Wave', 'Psychadelic', 'Rave',
        'Showtunes', 'Trailer', 'Lo-Fi', 'Tribal', 'Acid Punk', 'Acid Jazz',
        'Polka', 'Retro', 'Musical', 'Rock & Roll', 'Hard Rock',

        # Wimamp Extended Genres
        'Folk', 'Folk-Rock', 'National Folk', 'Swing', 'Fast Fusion', 'Bebob',
        'Latin', 'Revival', 'Celtic', 'Bluegrass', 'Avantgarde', 'Gothic Rock',
        'Progressive Rock', 'Psychedelic Rock', 'Symphonic Rock', 'Slow Rock',
        'Big Band', 'Chorus', 'Easy Listening', 'Acoustic', 'Humour', 'Speech',
        'Chanson', 'Opera', 'Chamber Music', 'Sonata', 'Symphony', 'Booty Bass',
        'Primus', 'Porn Groove', 'Satire', 'Slow Jam', 'Club', 'Tango', 'Samba',
        'Folklore', 'Ballad', 'Power Ballad', 'Rhythmic Soul', 'Freestyle',
        'Duet', 'Punk Rock', 'Drum Solo', 'A capella', 'Euro-House',
        'Dance Hall', 'Goa', 'Drum & Bass',

        # according to https://de.wikipedia.org/wiki/Liste_der_ID3v1-Genres:
        'Club-House', 'Hardcore Techno', 'Terror', 'Indie', 'BritPop',
        '',  # don't use ethnic slur ("Negerpunk", WTF!)
        'Polsk Punk', 'Beat', 'Christian Gangsta Rap', 'Heavy Metal',
        'Black Metal', 'Contemporary Christian', 'Christian Rock',
        # WinAmp 1.91
        'Merengue', 'Salsa', 'Thrash Metal', 'Anime', 'Jpop', 'Synthpop',
        # WinAmp 5.6
        'Abstract', 'Art Rock', 'Baroque', 'Bhangra', 'Big Beat', 'Breakbeat',
        'Chillout', 'Downtempo', 'Dub', 'EBM', 'Eclectic', 'Electro',
        'Electroclash', 'Emo', 'Experimental', 'Garage', 'Illbient',
        'Industro-Goth', 'Jam Band', 'Krautrock', 'Leftfield', 'Lounge',
        'Math Rock', 'New Romantic', 'Nu-Breakz', 'Post-Punk', 'Post-Rock',
        'Psytrance', 'Shoegaze', 'Space Rock', 'Trop Rock', 'World Music',
        'Neoclassical', 'Audiobook', 'Audio Theatre', 'Neue Deutsche Welle',
        'Podcast', 'Indie Rock', 'G-Funk', 'Dubstep', 'Garage Rock', 'Psybient',
    ]

    def __init__(self, filehandler, filesize, *args, **kwargs):
        TinyTag.__init__(self, filehandler, filesize, *args, **kwargs)
        # save position after the ID3 tag for duration mesurement speedup
        self._bytepos_after_id3v2 = None

    @classmethod
    def set_estimation_precision(cls, estimation_in_seconds):
        cls._MAX_ESTIMATION_SEC = estimation_in_seconds

    # see this page for the magic values used in mp3:
    # http://www.mpgedit.org/mpgedit/mpeg_format/mpeghdr.htm
    samplerates = [
        [11025, 12000, 8000],   # MPEG 2.5
        [],                     # reserved
        [22050, 24000, 16000],  # MPEG 2
        [44100, 48000, 32000],  # MPEG 1
    ]
    v1l1 = [0, 32, 64, 96, 128, 160, 192, 224, 256, 288, 320, 352, 384, 416, 448, 0]
    v1l2 = [0, 32, 48, 56, 64, 80, 96, 112, 128, 160, 192, 224, 256, 320, 384, 0]
    v1l3 = [0, 32, 40, 48, 56, 64, 80, 96, 112, 128, 160, 192, 224, 256, 320, 0]
    v2l1 = [0, 32, 48, 56, 64, 80, 96, 112, 128, 144, 160, 176, 192, 224, 256, 0]
    v2l2 = [0, 8, 16, 24, 32, 40, 48, 56, 64, 80, 96, 112, 128, 144, 160, 0]
    v2l3 = v2l2
    bitrate_by_version_by_layer = [
        [None, v2l3, v2l2, v2l1],  # MPEG Version 2.5  # note that the layers go
        None,                      # reserved          # from 3 to 1 by design.
        [None, v2l3, v2l2, v2l1],  # MPEG Version 2    # the first layer id is
        [None, v1l3, v1l2, v1l1],  # MPEG Version 1    # reserved
    ]
    samples_per_frame = 1152  # the default frame size for mp3
    channels_per_channel_mode = [
        2,  # 00 Stereo
        2,  # 01 Joint stereo (Stereo)
        2,  # 10 Dual channel (2 mono channels)
        1,  # 11 Single channel (Mono)
    ]

    @staticmethod
    def _parse_xing_header(fh):
        # see: http://www.mp3-tech.org/programmer/sources/vbrheadersdk.zip
        fh.seek(4, os.SEEK_CUR)  # read over Xing header
        header_flags = struct.unpack('>i', fh.read(4))[0]
        frames = byte_count = toc = vbr_scale = None
        if header_flags & 1:  # FRAMES FLAG
            frames = struct.unpack('>i', fh.read(4))[0]
        if header_flags & 2:  # BYTES FLAG
            byte_count = struct.unpack('>i', fh.read(4))[0]
        if header_flags & 4:  # TOC FLAG
            toc = [struct.unpack('>i', fh.read(4))[0] for _ in range(25)]  # 100 bytes
        if header_flags & 8:  # VBR SCALE FLAG
            vbr_scale = struct.unpack('>i', fh.read(4))[0]
        return frames, byte_count, toc, vbr_scale

    def _determine_duration(self, fh):
        # if tag reading was disabled, find start position of audio data
        if self._bytepos_after_id3v2 is None:
            self._parse_id3v2_header(fh)

        max_estimation_frames = (ID3._MAX_ESTIMATION_SEC * 44100) // ID3.samples_per_frame
        frame_size_accu = 0
        header_bytes = 4
        frames = 0  # count frames for determining mp3 duration
        bitrate_accu = 0    # add up bitrates to find average bitrate to detect
        last_bitrates = []  # CBR mp3s (multiple frames with same bitrates)
        # seek to first position after id3 tag (speedup for large header)
        fh.seek(self._bytepos_after_id3v2)
        while True:
            # reading through garbage until 11 '1' sync-bits are found
            b = fh.peek(4)
            if len(b) < 4:
                if frames:
                    self.bitrate = bitrate_accu / frames
                break  # EOF
            sync, conf, bitrate_freq, rest = struct.unpack('BBBB', b[0:4])
            br_id = (bitrate_freq >> 4) & 0x0F  # biterate id
            sr_id = (bitrate_freq >> 2) & 0x03  # sample rate id
            padding = 1 if bitrate_freq & 0x02 > 0 else 0
            mpeg_id = (conf >> 3) & 0x03
            layer_id = (conf >> 1) & 0x03
            channel_mode = (rest >> 6) & 0x03
            # check for eleven 1s, validate bitrate and sample rate
            if (not b[:2] > b'\xFF\xE0' or br_id > 14 or br_id == 0 or sr_id == 3
                    or layer_id == 0 or mpeg_id == 1):  # noqa
                idx = b.find(b'\xFF', 1)  # invalid frame, find next sync header
                if idx == -1:
                    idx = len(b)  # not found: jump over the current peek buffer
                fh.seek(max(idx, 1), os.SEEK_CUR)
                continue
            try:
                self.channels = self.channels_per_channel_mode[channel_mode]
                frame_bitrate = ID3.bitrate_by_version_by_layer[mpeg_id][layer_id][br_id]
                self.samplerate = ID3.samplerates[mpeg_id][sr_id]
            except (IndexError, TypeError):
                raise TinyTagException('mp3 parsing failed')
            # There might be a xing header in the first frame that contains
            # all the info we need, otherwise parse multiple frames to find the
            # accurate average bitrate
            if frames == 0 and ID3._USE_XING_HEADER:
                xing_header_offset = b.find(b'Xing')
                if xing_header_offset != -1:
                    fh.seek(xing_header_offset, os.SEEK_CUR)
                    xframes, byte_count, toc, vbr_scale = ID3._parse_xing_header(fh)
                    if xframes and xframes != 0 and byte_count:
                        # MPEG-2 Audio Layer III uses 576 samples per frame
                        samples_per_frame = 576 if mpeg_id <= 2 else ID3.samples_per_frame
                        self.duration = xframes * samples_per_frame / float(self.samplerate)
                        # self.duration = (xframes * ID3.samples_per_frame / self.samplerate
                        #                  / self.channels)  # noqa
                        self.bitrate = byte_count * 8 / self.duration / 1000
                        self.audio_offset = fh.tell()
                        return
                    continue

            frames += 1  # it's most probably an mp3 frame
            bitrate_accu += frame_bitrate
            if frames == 1:
                self.audio_offset = fh.tell()
            if frames <= ID3._CBR_DETECTION_FRAME_COUNT:
                last_bitrates.append(frame_bitrate)
            fh.seek(4, os.SEEK_CUR)  # jump over peeked bytes

            frame_length = (144000 * frame_bitrate) // self.samplerate + padding
            frame_size_accu += frame_length
            # if bitrate does not change over time its probably CBR
            is_cbr = (frames == ID3._CBR_DETECTION_FRAME_COUNT and len(set(last_bitrates)) == 1)
            if frames == max_estimation_frames or is_cbr:
                # try to estimate duration
                fh.seek(-128, 2)  # jump to last byte (leaving out id3v1 tag)
                audio_stream_size = fh.tell() - self.audio_offset
                est_frame_count = audio_stream_size / (frame_size_accu / frames)
                samples = est_frame_count * ID3.samples_per_frame
                self.duration = samples / self.samplerate
                self.bitrate = bitrate_accu / frames
                return

            if frame_length > 1:  # jump over current frame body
                fh.seek(frame_length - header_bytes, os.SEEK_CUR)
        if self.samplerate:
            self.duration = frames * ID3.samples_per_frame / self.samplerate

    def _parse_tag(self, fh):
        self._parse_id3v2(fh)
        attrs = ['track', 'track_total', 'title', 'artist', 'album', 'albumartist', 'year', 'genre']
        has_all_tags = all(getattr(self, attr) for attr in attrs)
        if not has_all_tags and self.filesize > 128:
            fh.seek(-128, os.SEEK_END)  # try parsing id3v1 in last 128 bytes
            self._parse_id3v1(fh)

    def _parse_id3v2_header(self, fh):
        size, extended, major = 0, None, None
        # for info on the specs, see: http://id3.org/Developer%20Information
        header = struct.unpack('3sBBB4B', _read(fh, 10))
        tag = codecs.decode(header[0], 'ISO-8859-1')
        # check if there is an ID3v2 tag at the beginning of the file
        if tag == 'ID3':
            major, rev = header[1:3]
            if DEBUG:
                stderr('Found id3 v2.%s' % major)
            # unsync = (header[3] & 0x80) > 0
            extended = (header[3] & 0x40) > 0
            # experimental = (header[3] & 0x20) > 0
            # footer = (header[3] & 0x10) > 0
            size = self._calc_size(header[4:8], 7)
        self._bytepos_after_id3v2 = size
        return size, extended, major

    def _parse_id3v2(self, fh):
        size, extended, major = self._parse_id3v2_header(fh)
        if size:
            end_pos = fh.tell() + size
            parsed_size = 0
            if extended:  # just read over the extended header.
                size_bytes = struct.unpack('4B', _read(fh, 6)[0:4])
                extd_size = self._calc_size(size_bytes, 7)
                fh.seek(extd_size - 6, os.SEEK_CUR)  # jump over extended_header
            while parsed_size < size:
                frame_size = self._parse_frame(fh, id3version=major)
                if frame_size == 0:
                    break
                parsed_size += frame_size
            fh.seek(end_pos, os.SEEK_SET)

    def _parse_id3v1(self, fh):
        if fh.read(3) == b'TAG':  # check if this is an ID3 v1 tag
            def asciidecode(x):
                return self._unpad(codecs.decode(x, self._default_encoding or 'latin1'))
            fields = fh.read(30 + 30 + 30 + 4 + 30 + 1)
            self._set_field('title', asciidecode(fields[:30]), overwrite=False)
            self._set_field('artist', asciidecode(fields[30:60]), overwrite=False)
            self._set_field('album', asciidecode(fields[60:90]), overwrite=False)
            self._set_field('year', asciidecode(fields[90:94]), overwrite=False)
            comment = fields[94:124]
            if b'\x00\x00' < comment[-2:] < b'\x01\x00':
                self._set_field('track', str(ord(comment[-1:])), overwrite=False)
                comment = comment[:-2]
            self._set_field('comment', asciidecode(comment), overwrite=False)
            genre_id = ord(fields[124:125])
            if genre_id < len(ID3.ID3V1_GENRES):
                self._set_field('genre', ID3.ID3V1_GENRES[genre_id], overwrite=False)

    @staticmethod
    def index_utf16(s, search):
        for i in range(0, len(s), len(search)):
            if s[i:i + len(search)] == search:
                return i
        return -1

    def _parse_frame(self, fh, id3version=False):
        # ID3v2.2 especially ugly. see: http://id3.org/id3v2-00
        frame_header_size = 6 if id3version == 2 else 10
        frame_size_bytes = 3 if id3version == 2 else 4
        binformat = '3s3B' if id3version == 2 else '4s4B2B'
        bits_per_byte = 7 if id3version == 4 else 8  # only id3v2.4 is synchsafe
        frame_header_data = fh.read(frame_header_size)
        if len(frame_header_data) != frame_header_size:
            return 0
        frame = struct.unpack(binformat, frame_header_data)
        frame_id = self._decode_string(frame[0])
        frame_size = self._calc_size(frame[1:1 + frame_size_bytes], bits_per_byte)
        if DEBUG:
            stderr('Found id3 Frame %s at %d-%d of %d' %
                   (frame_id, fh.tell(), fh.tell() + frame_size, self.filesize))
        if frame_size > 0:
            # flags = frame[1+frame_size_bytes:] # dont care about flags.
            if frame_id not in ID3.PARSABLE_FRAME_IDS:  # jump over unparsable frames
                fh.seek(frame_size, os.SEEK_CUR)
                return frame_size
            content = fh.read(frame_size)
            fieldname = ID3.FRAME_ID_TO_FIELD.get(frame_id)
            if fieldname:
                language = fieldname in ("comment", "extra.lyrics")
                self._set_field(fieldname, self._decode_string(content, language))
            elif frame_id in self.IMAGE_FRAME_IDS and self._load_image:
                # See section 4.14: http://id3.org/id3v2.4.0-frames
                encoding = content[0:1]
                if frame_id == 'PIC':  # ID3 v2.2:
                    desc_start_pos = 1 + 3 + 1  # skip encoding (1), imgformat (3), pictype(1)
                else:  # ID3 v2.3+
                    desc_start_pos = content.index(b'\x00', 1) + 1 + 1  # skip mimetype, pictype(1)
                # latin1 and utf-8 are 1 byte
                termination = b'\x00' if encoding in (b'\x00', b'\x03') else b'\x00\x00'
                desc_length = ID3.index_utf16(content[desc_start_pos:], termination)
                desc_end_pos = desc_start_pos + desc_length + len(termination)
                self._image_data = content[desc_end_pos:]
            return frame_size
        return 0

    def _decode_string(self, bytestr, language=False):
        default_encoding = 'ISO-8859-1'
        if self._default_encoding:
            default_encoding = self._default_encoding
        try:  # it's not my fault, this is the spec.
            first_byte = bytestr[:1]
            if first_byte == b'\x00':  # ISO-8859-1
                bytestr = bytestr[1:]
                encoding = default_encoding
            elif first_byte == b'\x01':  # UTF-16 with BOM
                bytestr = bytestr[1:]
                # remove language (but leave BOM)
                if language:
                    if bytestr[3:5] in (b'\xfe\xff', b'\xff\xfe'):
                        bytestr = bytestr[3:]
                    if bytestr[:3].isalpha() and bytestr[3:4] == b'\x00':
                        bytestr = bytestr[4:]  # remove language
                    if bytestr[:1] == b'\x00':
                        bytestr = bytestr[1:]  # strip optional additional null byte
                # read byte order mark to determine endianness
                encoding = 'UTF-16be' if bytestr[0:2] == b'\xfe\xff' else 'UTF-16le'
                # strip the bom if it exists
                if bytestr[:2] in (b'\xfe\xff', b'\xff\xfe'):
                    bytestr = bytestr[2:] if len(bytestr) % 2 == 0 else bytestr[2:-1]
                # remove ADDITIONAL EXTRA BOM :facepalm:
                if bytestr[:4] == b'\x00\x00\xff\xfe':
                    bytestr = bytestr[4:]
            elif first_byte == b'\x02':  # UTF-16LE
                # strip optional null byte, if byte count uneven
                bytestr = bytestr[1:-1] if len(bytestr) % 2 == 0 else bytestr[1:]
                encoding = 'UTF-16le'
            elif first_byte == b'\x03':  # UTF-8
                bytestr = bytestr[1:]
                encoding = 'UTF-8'
            else:
                bytestr = bytestr
                encoding = default_encoding  # wild guess
            if language and bytestr[:3].isalpha() and bytestr[3:4] == b'\x00':
                bytestr = bytestr[4:]  # remove language
            errors = 'ignore' if self._ignore_errors else 'strict'
            return self._unpad(codecs.decode(bytestr, encoding, errors))
        except UnicodeDecodeError:
            raise TinyTagException('Error decoding ID3 Tag!')

    def _calc_size(self, bytestr, bits_per_byte):
        # length of some mp3 header fields is described by 7 or 8-bit-bytes
        return reduce(lambda accu, elem: (accu << bits_per_byte) + elem, bytestr, 0)


class Ogg(TinyTag):
    def __init__(self, filehandler, filesize, *args, **kwargs):
        TinyTag.__init__(self, filehandler, filesize, *args, **kwargs)
        self._tags_parsed = False
        self._max_samplenum = 0  # maximum sample position ever read

    def _determine_duration(self, fh):
        max_page_size = 65536  # https://xiph.org/ogg/doc/libogg/ogg_page.html
        if not self._tags_parsed:
            self._parse_tag(fh)  # determine sample rate
            fh.seek(0)           # and rewind to start
        if self.filesize > max_page_size:
            fh.seek(-max_page_size, 2)  # go to last possible page position
        while True:
            b = fh.peek(4)
            if len(b) == 0:
                return  # EOF
            if b[:4] == b'OggS':  # look for an ogg header
                for _ in self._parse_pages(fh):
                    pass  # parse all remaining pages
                self.duration = self._max_samplenum / self.samplerate
            else:
                idx = b.find(b'OggS')  # try to find header in peeked data
                seekpos = idx if idx != -1 else len(b) - 3
                fh.seek(max(seekpos, 1), os.SEEK_CUR)

    def _parse_tag(self, fh):
        page_start_pos = fh.tell()  # set audio_offset later if its audio data
        for packet in self._parse_pages(fh):
            walker = BytesIO(packet)
            if packet[0:7] == b"\x01vorbis":
                (channels, self.samplerate, max_bitrate, bitrate,
                 min_bitrate) = struct.unpack("<B4i", packet[11:28])
                if not self.audio_offset:
                    self.bitrate = bitrate / 1000
                    self.audio_offset = page_start_pos
            elif packet[0:7] == b"\x03vorbis" and self._parse_tags:
                walker.seek(7, os.SEEK_CUR)  # jump over header name
                self._parse_vorbis_comment(walker)
            elif packet[0:8] == b'OpusHead':  # parse opus header
                # https://www.videolan.org/developers/vlc/modules/codec/opus_header.c
                # https://mf4.xiph.org/jenkins/view/opus/job/opusfile-unix/ws/doc/html/structOpusHead.html
                walker.seek(8, os.SEEK_CUR)  # jump over header name
                (version, ch, _, sr, _, _) = struct.unpack("<BBHIHB", walker.read(11))
                if (version & 0xF0) == 0:  # only major version 0 supported
                    self.channels = ch
                    self.samplerate = 48000  # internally opus always uses 48khz
            elif packet[0:8] == b'OpusTags' and self._parse_tags:  # parse opus metadata:
                walker.seek(8, os.SEEK_CUR)  # jump over header name
                self._parse_vorbis_comment(walker)
            else:
                if DEBUG:
                    stderr('Unsupported Ogg page type: ', packet[:16])
                break
            page_start_pos = fh.tell()

    def _parse_vorbis_comment(self, fh):
        # for the spec, see: http://xiph.org/vorbis/doc/v-comment.html
        # discnumber tag based on: https://en.wikipedia.org/wiki/Vorbis_comment
        # https://sno.phy.queensu.ca/~phil/exiftool/TagNames/Vorbis.html
        comment_type_to_attr_mapping = {
            'album': 'album',
            'albumartist': 'albumartist',
            'title': 'title',
            'artist': 'artist',
            'date': 'year',
            'tracknumber': 'track',
            'totaltracks': 'track_total',
            'discnumber': 'disc',
            'totaldiscs': 'disc_total',
            'genre': 'genre',
            'description': 'comment',
            'composer': 'composer',
        }
        vendor_length = struct.unpack('I', fh.read(4))[0]
        fh.seek(vendor_length, os.SEEK_CUR)  # jump over vendor
        elements = struct.unpack('I', fh.read(4))[0]
        for i in range(elements):
            length = struct.unpack('I', fh.read(4))[0]
            try:
                keyvalpair = codecs.decode(fh.read(length), 'UTF-8')
            except UnicodeDecodeError:
                continue
            if '=' in keyvalpair:
                key, value = keyvalpair.split('=', 1)
                if DEBUG:
                    stderr('Found Vorbis Comment', key, value[:64])
                fieldname = comment_type_to_attr_mapping.get(key.lower())
                if fieldname:
                    self._set_field(fieldname, value)

    def _parse_pages(self, fh):
        # for the spec, see: https://wiki.xiph.org/Ogg
        previous_page = b''  # contains data from previous (continuing) pages
        header_data = fh.read(27)  # read ogg page header
        while len(header_data) != 0:
            header = struct.unpack('<4sBBqIIiB', header_data)
            # https://xiph.org/ogg/doc/framing.html
            oggs, version, flags, pos, serial, pageseq, crc, segments = header
            self._max_samplenum = max(self._max_samplenum, pos)
            if oggs != b'OggS' or version != 0:
                raise TinyTagException('Not a valid ogg file!')
            segsizes = struct.unpack('B' * segments, fh.read(segments))
            total = 0
            for segsize in segsizes:  # read all segments
                total += segsize
                if total < 255:  # less than 255 bytes means end of page
                    yield previous_page + fh.read(total)
                    previous_page = b''
                    total = 0
            if total != 0:
                if total % 255 == 0:
                    previous_page += fh.read(total)
                else:
                    yield previous_page + fh.read(total)
                    previous_page = b''
            header_data = fh.read(27)


class Wave(TinyTag):
    # https://sno.phy.queensu.ca/~phil/exiftool/TagNames/RIFF.html
    riff_mapping = {
        b'INAM': 'title',
        b'TITL': 'title',
        b'IPRD': 'album',
        b'IART': 'artist',
        b'ICMT': 'comment',
        b'ICRD': 'year',
        b'IGNR': 'genre',
        b'ISRC': 'extra.isrc',
        b'ITRK': 'track',
        b'TRCK': 'track',
        b'PRT1': 'track',
        b'PRT2': 'track_number',
        b'YEAR': 'year',
        # riff format is lacking the composer field.
    }

    def __init__(self, filehandler, filesize, *args, **kwargs):
        TinyTag.__init__(self, filehandler, filesize, *args, **kwargs)
        self._duration_parsed = False

    def _determine_duration(self, fh):
        # see: http://www-mmsp.ece.mcgill.ca/Documents/AudioFormats/WAVE/WAVE.html
        # and: https://en.wikipedia.org/wiki/WAV
        riff, size, fformat = struct.unpack('4sI4s', fh.read(12))
        if riff != b'RIFF' or fformat != b'WAVE':
            raise TinyTagException('not a wave file!')
        self.bitdepth = 16  # assume 16bit depth (CD quality)
        chunk_header = fh.read(8)
        while len(chunk_header) == 8:
            subchunkid, subchunksize = struct.unpack('4sI', chunk_header)
            if subchunkid == b'fmt ':
                _, self.channels, self.samplerate = struct.unpack('HHI', fh.read(8))
                _, _, self.bitdepth = struct.unpack('<IHH', fh.read(8))
                if self.bitdepth == 0:
                    # Certain codecs (e.g. GSM 6.10) give us a bit depth of zero.
                    # Avoid division by zero when calculating duration.
                    self.bitdepth = 1
                self.bitrate = self.samplerate * self.channels * self.bitdepth / 1000
                remaining_size = subchunksize - 16
                if remaining_size > 0:
                    fh.seek(remaining_size, 1)  # skip remaining data in chunk
            elif subchunkid == b'data':
                self.duration = subchunksize / self.channels / self.samplerate / (self.bitdepth / 8)
                self.audio_offset = fh.tell() - 8  # rewind to data header
                fh.seek(subchunksize, 1)
            elif subchunkid == b'LIST' and self._parse_tags:
                is_info = fh.read(4)  # check INFO header
                if is_info != b'INFO':  # jump over non-INFO sections
                    fh.seek(subchunksize - 4, os.SEEK_CUR)
                else:
                    sub_fh = BytesIO(fh.read(subchunksize - 4))
                    field = sub_fh.read(4)
                    while len(field) == 4:
                        data_length = struct.unpack('I', sub_fh.read(4))[0]
                        data = sub_fh.read(data_length).split(b'\x00', 1)[0]  # strip zero-byte
                        fieldname = self.riff_mapping.get(field)
                        if fieldname:
                            self._set_field(fieldname, codecs.decode(data, 'utf-8'))
                        field = sub_fh.read(4)
                        if field[0:1] == b'\x00':  # sometimes an additional zero-byte is present
                            field = field[1:] + sub_fh.read(1)
            elif subchunkid in (b'id3 ', b'ID3 ') and self._parse_tags:
                id3 = ID3(fh, 0)
                id3._parse_id3v2(fh)
                self.update(id3)
            else:  # some other chunk, just skip the data
                fh.seek(subchunksize, 1)
            chunk_header = fh.read(8)
        self._duration_parsed = True

    def _parse_tag(self, fh):
        if not self._duration_parsed:
            self._determine_duration(fh)  # parse whole file to determine tags:(


class Flac(TinyTag):
    METADATA_STREAMINFO = 0
    METADATA_PADDING = 1
    METADATA_APPLICATION = 2
    METADATA_SEEKTABLE = 3
    METADATA_VORBIS_COMMENT = 4
    METADATA_CUESHEET = 5
    METADATA_PICTURE = 6

    def load(self, tags, duration, image=False):
        self._parse_tags = tags
        self._load_image = image
        header = self._filehandler.peek(4)
        if header[:3] == b'ID3':  # parse ID3 header if it exists
            id3 = ID3(self._filehandler, 0)
            id3._parse_id3v2(self._filehandler)
            self.update(id3)
            header = self._filehandler.peek(4)  # after ID3 should be fLaC
        if header[:4] != b'fLaC':
            raise TinyTagException('Invalid flac header')
        self._filehandler.seek(4, os.SEEK_CUR)
        self._determine_duration(self._filehandler)

    def _determine_duration(self, fh):
        # for spec, see https://xiph.org/flac/ogg_mapping.html
        header_data = fh.read(4)
        while len(header_data):
            meta_header = struct.unpack('B3B', header_data)
            block_type = meta_header[0] & 0x7f
            is_last_block = meta_header[0] & 0x80
            size = _bytes_to_int(meta_header[1:4])
            # http://xiph.org/flac/format.html#metadata_block_streaminfo
            if block_type == Flac.METADATA_STREAMINFO:
                stream_info_header = fh.read(size)
                if len(stream_info_header) < 34:  # invalid streaminfo
                    return
                header = struct.unpack('HH3s3s8B16s', stream_info_header)
                # From the ciph documentation:
                # py | <bits>
                # ----------------------------------------------
                # H  | <16>  The minimum block size (in samples)
                # H  | <16>  The maximum block size (in samples)
                # 3s | <24>  The minimum frame size (in bytes)
                # 3s | <24>  The maximum frame size (in bytes)
                # 8B | <20>  Sample rate in Hz.
                #    | <3>   (number of channels)-1.
                #    | <5>   (bits per sample)-1.
                #    | <36>  Total samples in stream.
                # 16s| <128> MD5 signature
                # min_blk, max_blk, min_frm, max_frm = header[0:4]
                # min_frm = _bytes_to_int(struct.unpack('3B', min_frm))
                # max_frm = _bytes_to_int(struct.unpack('3B', max_frm))
                #                 channels--.  bits      total samples
                # |----- samplerate -----| |-||----| |---------~   ~----|
                # 0000 0000 0000 0000 0000 0000 0000 0000 0000      0000
                # #---4---# #---5---# #---6---# #---7---# #--8-~   ~-12-#
                self.samplerate = _bytes_to_int(header[4:7]) >> 4
                self.channels = ((header[6] >> 1) & 0x07) + 1
                self.bitdepth = (((header[6] & 1) << 4) + ((header[7] & 0xF0) >> 4) + 1)
                total_sample_bytes = [(header[7] & 0x0F)] + list(header[8:12])
                total_samples = _bytes_to_int(total_sample_bytes)
                self.duration = total_samples / self.samplerate
                if self.duration > 0:
                    self.bitrate = self.filesize / self.duration * 8 / 1000
            elif block_type == Flac.METADATA_VORBIS_COMMENT and self._parse_tags:
                oggtag = Ogg(fh, 0)
                oggtag._parse_vorbis_comment(fh)
                self.update(oggtag)
            elif block_type == Flac.METADATA_PICTURE and self._load_image:
                # https://xiph.org/flac/format.html#metadata_block_picture
                pic_type, mime_len = struct.unpack('>2I', fh.read(8))
                fh.read(mime_len)
                description_len = struct.unpack('>I', fh.read(4))[0]
                fh.read(description_len)
                width, height, depth, colors, pic_len = struct.unpack('>5I', fh.read(20))
                self._image_data = fh.read(pic_len)
            elif block_type >= 127:
                return  # invalid block type
            else:
                if DEBUG:
                    stderr('Unknown FLAC block type', block_type)
                fh.seek(size, 1)  # seek over this block

            if is_last_block:
                return
            header_data = fh.read(4)


class Wma(TinyTag):
    ASF_CONTENT_DESCRIPTION_OBJECT = b'3&\xb2u\x8ef\xcf\x11\xa6\xd9\x00\xaa\x00b\xcel'
    ASF_EXTENDED_CONTENT_DESCRIPTION_OBJECT = (b'@\xa4\xd0\xd2\x07\xe3\xd2\x11\x97\xf0\x00'
                                               b'\xa0\xc9^\xa8P')
    STREAM_BITRATE_PROPERTIES_OBJECT = b'\xceu\xf8{\x8dF\xd1\x11\x8d\x82\x00`\x97\xc9\xa2\xb2'
    ASF_FILE_PROPERTY_OBJECT = b'\xa1\xdc\xab\x8cG\xa9\xcf\x11\x8e\xe4\x00\xc0\x0c Se'
    ASF_STREAM_PROPERTIES_OBJECT = b'\x91\x07\xdc\xb7\xb7\xa9\xcf\x11\x8e\xe6\x00\xc0\x0c Se'
    STREAM_TYPE_ASF_AUDIO_MEDIA = b'@\x9ei\xf8M[\xcf\x11\xa8\xfd\x00\x80_\\D+'
    # see:
    # http://web.archive.org/web/20131203084402/http://msdn.microsoft.com/en-us/library/bb643323.aspx
    # and (japanese, but none the less helpful)
    # http://uguisu.skr.jp/Windows/format_asf.html

    def __init__(self, filehandler, filesize, *args, **kwargs):
        TinyTag.__init__(self, filehandler, filesize, *args, **kwargs)
        self.__tag_parsed = False

    def _determine_duration(self, fh):
        if not self.__tag_parsed:
            self._parse_tag(fh)

    def read_blocks(self, fh, blocks):
        # blocks are a list(tuple('fieldname', byte_count, cast_int), ...)
        decoded = {}
        for block in blocks:
            val = fh.read(block[1])
            if block[2]:
                val = _bytes_to_int_le(val)
            decoded[block[0]] = val
        return decoded

    def __bytes_to_guid(self, obj_id_bytes):
        return '-'.join([
            hex(_bytes_to_int_le(obj_id_bytes[:-12]))[2:].zfill(6),
            hex(_bytes_to_int_le(obj_id_bytes[-12:-10]))[2:].zfill(4),
            hex(_bytes_to_int_le(obj_id_bytes[-10:-8]))[2:].zfill(4),
            hex(_bytes_to_int(obj_id_bytes[-8:-6]))[2:].zfill(4),
            hex(_bytes_to_int(obj_id_bytes[-6:]))[2:].zfill(12),
        ])

    def __decode_string(self, bytestring):
        return self._unpad(codecs.decode(bytestring, 'utf-16'))

    def __decode_ext_desc(self, value_type, value):
        """ decode ASF_EXTENDED_CONTENT_DESCRIPTION_OBJECT values"""
        if value_type == 0:  # Unicode string
            return self.__decode_string(value)
        elif value_type == 1:  # BYTE array
            return value
        elif 1 < value_type < 6:  # DWORD / QWORD / WORD
            return _bytes_to_int_le(value)

    def _parse_tag(self, fh):
        self.__tag_parsed = True
        guid = fh.read(16)  # 128 bit GUID
        if guid != b'0&\xb2u\x8ef\xcf\x11\xa6\xd9\x00\xaa\x00b\xcel':
            # not a valid ASF container! see: http://www.garykessler.net/library/file_sigs.html
            return
        struct.unpack('Q', fh.read(8))[0]  # size
        struct.unpack('I', fh.read(4))[0]  # obj_count
        if fh.read(2) != b'\x01\x02':
            # http://web.archive.org/web/20131203084402/http://msdn.microsoft.com/en-us/library/bb643323.aspx#_Toc521913958
            return  # not a valid asf header!
        while True:
            object_id = fh.read(16)
            object_size = _bytes_to_int_le(fh.read(8))
            if object_size == 0 or object_size > self.filesize:
                break  # invalid object, stop parsing.
            if object_id == Wma.ASF_CONTENT_DESCRIPTION_OBJECT and self._parse_tags:
                len_blocks = self.read_blocks(fh, [
                    ('title_length', 2, True),
                    ('author_length', 2, True),
                    ('copyright_length', 2, True),
                    ('description_length', 2, True),
                    ('rating_length', 2, True),
                ])
                data_blocks = self.read_blocks(fh, [
                    ('title', len_blocks['title_length'], False),
                    ('artist', len_blocks['author_length'], False),
                    ('', len_blocks['copyright_length'], True),
                    ('comment', len_blocks['description_length'], False),
                    ('', len_blocks['rating_length'], True),
                ])
                for field_name, bytestring in data_blocks.items():
                    if field_name:
                        self._set_field(field_name, self.__decode_string(bytestring))
            elif object_id == Wma.ASF_EXTENDED_CONTENT_DESCRIPTION_OBJECT and self._parse_tags:
                mapping = {
                    'WM/TrackNumber': 'track',
                    'WM/PartOfSet': 'disc',
                    'WM/Year': 'year',
                    'WM/AlbumArtist': 'albumartist',
                    'WM/Genre': 'genre',
                    'WM/AlbumTitle': 'album',
                    'WM/Composer': 'composer',
                }
                # http://web.archive.org/web/20131203084402/http://msdn.microsoft.com/en-us/library/bb643323.aspx#_Toc509555195
                descriptor_count = _bytes_to_int_le(fh.read(2))
                for _ in range(descriptor_count):
                    name_len = _bytes_to_int_le(fh.read(2))
                    name = self.__decode_string(fh.read(name_len))
                    value_type = _bytes_to_int_le(fh.read(2))
                    value_len = _bytes_to_int_le(fh.read(2))
                    value = fh.read(value_len)
                    field_name = mapping.get(name)
                    if field_name:
                        field_value = self.__decode_ext_desc(value_type, value)
                        self._set_field(field_name, field_value)
            elif object_id == Wma.ASF_FILE_PROPERTY_OBJECT:
                blocks = self.read_blocks(fh, [
                    ('file_id', 16, False),
                    ('file_size', 8, False),
                    ('creation_date', 8, True),
                    ('data_packets_count', 8, True),
                    ('play_duration', 8, True),
                    ('send_duration', 8, True),
                    ('preroll', 8, True),
                    ('flags', 4, False),
                    ('minimum_data_packet_size', 4, True),
                    ('maximum_data_packet_size', 4, True),
                    ('maximum_bitrate', 4, False),
                ])
                # According to the specification, we need to subtract the preroll from play_duration
                # to get the actual duration of the file
                preroll = blocks.get('preroll') / 1000
                self.duration = max(blocks.get('play_duration') / 10000000 - preroll, 0.0)
            elif object_id == Wma.ASF_STREAM_PROPERTIES_OBJECT:
                blocks = self.read_blocks(fh, [
                    ('stream_type', 16, False),
                    ('error_correction_type', 16, False),
                    ('time_offset', 8, True),
                    ('type_specific_data_length', 4, True),
                    ('error_correction_data_length', 4, True),
                    ('flags', 2, True),
                    ('reserved', 4, False)
                ])
                already_read = 0
                if blocks['stream_type'] == Wma.STREAM_TYPE_ASF_AUDIO_MEDIA:
                    stream_info = self.read_blocks(fh, [
                        ('codec_id_format_tag', 2, True),
                        ('number_of_channels', 2, True),
                        ('samples_per_second', 4, True),
                        ('avg_bytes_per_second', 4, True),
                        ('block_alignment', 2, True),
                        ('bits_per_sample', 2, True),
                    ])
                    self.samplerate = stream_info['samples_per_second']
                    self.bitrate = stream_info['avg_bytes_per_second'] * 8 / 1000
                    if stream_info['codec_id_format_tag'] == 355:  # lossless
                        self.bitdepth = stream_info['bits_per_sample']
                    already_read = 16
                fh.seek(blocks['type_specific_data_length'] - already_read, os.SEEK_CUR)
                fh.seek(blocks['error_correction_data_length'], os.SEEK_CUR)
            else:
                fh.seek(object_size - 24, os.SEEK_CUR)  # read over onknown object ids


class Aiff(ID3):
    #
    # AIFF is part of the IFF family of file formats.  That means it has a _wide_
    # variety of things that can appear in it.  However... Python natively
    # supports reading/writing the most common AIFF formats! But it does not
    # support pulling tags out of them.  Therefore, Python is going to do the
    # heavy lifting and this code just handles the metadata chunks.
    #
    # https://en.wikipedia.org/wiki/Audio_Interchange_File_Format#Data_format
    # https://web.archive.org/web/20171118222232/http://www-mmsp.ece.mcgill.ca/documents/audioformats/aiff/aiff.html
    # https://web.archive.org/web/20071219035740/http://www.cnpbagwell.com/aiff-c.txt
    #
    # A few things about the spec:
    #
    # * IFF strings are not supposed to be null terminated.  They sometimes are.
    # * The spec is a bit contradictory in terms of strings being ASCII or not. The assumption
    #   here is that they are.
    # * Some tools might throw more metadata into the ANNO chunk but it is
    #   wildly unreliable to count on it. In fact, the official spec recommends against
    #   using it. That said... this code throws the ANNO field into comment and hopes
    #   for the best.
    #
    # Additionally:
    #
    # * Python allegedly supports ALAW/alaw, G722, and ULAW/ulaw AIFF-C compression.
    #   However it does seem to have implementation bugs.
    #   Anything it doesn't understand (e.g., 'sowt') will throw an exception.
    #
    # The key thing here is that AIFF metadata is usually in a handful of fields
    # and the rest is an ID3 or XMP field.  XMP is too complicated and only Adobe-related
    # products support it. The vast majority use ID3. As such, this code inherits from
    # ID3 rather than TinyTag since it does everything that needs to be done here.
    #
    #
    def __init__(self, filehandler, filesize, *args, **kwargs):
        super(Aiff, self).__init__(filehandler, filesize, *args, **kwargs)
        self.__tag_parsed = False

    def _determine_duration(self, fh):
        fh.seek(0, 0)
        # NOTE: aifc will throw an exception if a compression
        # type is not supported, such as 'sowt'
        aiffobj = aifc.open(fh, 'rb')
        self.channels = aiffobj.getnchannels()
        self.samplerate = aiffobj.getframerate()
        self.bitdepth = aiffobj.getsampwidth() * 8
        self.duration = aiffobj.getnframes() / self.samplerate
        self.bitrate = self.samplerate * self.channels * self.bitdepth / 1000

    def _parse_tag(self, fh):
        fh.seek(0, 0)
        self.__tag_parsed = True
        chunk = Chunk(fh)
        if chunk.getname() != b'FORM':
            raise TinyTagException('not an aiff file!')

        formdata = chunk.read(4)
        if formdata not in (b'AIFC', b'AIFF'):
            raise TinyTagException('not an aiff file!')

        while True:
            try:
                chunk = Chunk(fh)
            except EOFError:
                break

            chunkname = chunk.getname()
            if chunkname == b'NAME':
                # "Name Chunk text contains the name of the sampled sound."
                self.title = self._unpad(chunk.read().decode('utf-8'))
            elif chunkname == b'AUTH':
                # "Author Chunk text contains one or more author names.  An author in
                # this case is the creator of a sampled sound."
                self.artist = self._unpad(chunk.read().decode('utf-8'))
            elif chunkname == b'ANNO':
                # "Annotation Chunk text contains a comment.  Use of this chunk is
                # discouraged within FORM AIFC." Some tools: "hold my beer"
                self._set_field('comment', self._unpad(chunk.read().decode('utf-8')))
            elif chunkname == b'(c) ':
                # "The Copyright Chunk contains a copyright notice for the sound.  text
                #  contains a date followed by the copyright owner.  The chunk ID '[c] '
                # serves as the copyright character. " Some tools: "hold my beer"
                field = chunk.read().decode('utf-8')
                self._set_field('extra.copyright', field)
            elif chunkname == b'ID3 ':
                super(Aiff, self)._parse_tag(fh)
            elif chunkname == b'SSND':
                # probably the closest equivalent, but this isn't particular viable
                # for AIFF
                self.audio_offset = fh.tell()
                chunk.skip()
            else:
                chunk.skip()<|MERGE_RESOLUTION|>--- conflicted
+++ resolved
@@ -151,13 +151,8 @@
             b'^fLaC': Flac,
             b'^\x30\x26\xB2\x75\x8E\x66\xCF\x11\xA6\xD9\x00\xAA\x00\x62\xCE\x6C': Wma,
             b'....ftypM4A': MP4,  # https://www.file-recovery.com/m4a-signature-format.htm
-<<<<<<< HEAD
-            b'....ftypaaxc': MP4,
-            b'....ftypaax': MP4,
-=======
             b'....ftypaax': MP4,  # Audible proprietary M4A container
             b'....ftypaaxc': MP4,  # Audible proprietary M4A container
->>>>>>> a3a4335d
             b'\xff\xf1': MP4,  # https://www.garykessler.net/library/file_sigs.html
             b'^FORM....AIFF': Aiff,
             b'^FORM....AIFC': Aiff,
